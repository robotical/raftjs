{
<<<<<<< HEAD
  "name": "@robotical/raftjs",
  "version": "1.4.7",
=======
  "name": "@robdobsn/raftjs",
  "version": "1.8.5",
>>>>>>> 525cfef9
  "description": "Javascript/TS library for Raft library",
  "main": "dist/web/main.js",
  "types": "dist/web/main.d.ts",
  "react-native": "dist/react-native/main.js",
  "author": "Rob Dobson <rob@dobson.com>",
  "repository": {
    "type": "git",
    "url": "https://github.com/robdobsn/raftjs.git"
  },
  "bugs": {
    "url": "https://github.com/robdobsn/raftjs/issues"
  },
  "license": "MIT",
  "keywords": [
    "Raft"
  ],
  "publishConfig": {
    "registry": "https://registry.npmjs.org/",
    "access": "public"
  },
  "scripts": {
    "build": "tsc -p tsconfig.json",
    "build:phone": "tsc -p tsconfig.react-native.json",
    "build-all": "npm run clean && npm run build && npm run build:phone",
    "lint": "eslint ./src",
    "clean": "rimraf dist build package",
    "docs": "typedoc --entryPoints src/main.ts",
    "watch-all": "tsc -p tsconfig.json --watch & tsc -p tsconfig.react-native.json --watch"
  },
  "devDependencies": {
<<<<<<< HEAD
    "@types/node": "^20.14.0",
    "@types/web-bluetooth": "^0.0.20",
    "@typescript-eslint/eslint-plugin": "^8.6.0",
    "eslint": "^9.4.0",
    "react-native-ble-plx": "^3.2.0",
    "typescript": "^5.4.5",
    "@types/text-encoding": "^0.0.39",
    "rimraf": "^6.0.1"
  },
  "dependencies": {
    "text-encoding": "^0.7.0",
=======
    "@types/node": "^22.13.11",
    "@types/web-bluetooth": "^0.0.21",
    "@typescript-eslint/eslint-plugin": "^8.27.0",
    "eslint": "^9.23.0",
    "react-native-ble-plx": "^3.5.0",
    "typescript": "^5.8.2",
    "rimraf": "^6.0.1",
    "@types/text-encoding": "^0.0.40"
  },
  "dependencies": {
>>>>>>> 525cfef9
    "isomorphic-ws": "^5.0.0",
    "tslib": "^2.8.1"
  },
  "peerDependencies": {
<<<<<<< HEAD
    "react-native-ble-plx": "*",
    "react-native": "*"
  }
=======
    "react-native-ble-plx": "^3.5.0",
    "react-native": "^0.78.1"
  },
  "files": [
    "dist/web/**/*"
  ]
>>>>>>> 525cfef9
}<|MERGE_RESOLUTION|>--- conflicted
+++ resolved
@@ -1,11 +1,6 @@
 {
-<<<<<<< HEAD
   "name": "@robotical/raftjs",
   "version": "1.4.7",
-=======
-  "name": "@robdobsn/raftjs",
-  "version": "1.8.5",
->>>>>>> 525cfef9
   "description": "Javascript/TS library for Raft library",
   "main": "dist/web/main.js",
   "types": "dist/web/main.d.ts",
@@ -36,19 +31,6 @@
     "watch-all": "tsc -p tsconfig.json --watch & tsc -p tsconfig.react-native.json --watch"
   },
   "devDependencies": {
-<<<<<<< HEAD
-    "@types/node": "^20.14.0",
-    "@types/web-bluetooth": "^0.0.20",
-    "@typescript-eslint/eslint-plugin": "^8.6.0",
-    "eslint": "^9.4.0",
-    "react-native-ble-plx": "^3.2.0",
-    "typescript": "^5.4.5",
-    "@types/text-encoding": "^0.0.39",
-    "rimraf": "^6.0.1"
-  },
-  "dependencies": {
-    "text-encoding": "^0.7.0",
-=======
     "@types/node": "^22.13.11",
     "@types/web-bluetooth": "^0.0.21",
     "@typescript-eslint/eslint-plugin": "^8.27.0",
@@ -59,21 +41,11 @@
     "@types/text-encoding": "^0.0.40"
   },
   "dependencies": {
->>>>>>> 525cfef9
     "isomorphic-ws": "^5.0.0",
     "tslib": "^2.8.1"
   },
   "peerDependencies": {
-<<<<<<< HEAD
     "react-native-ble-plx": "*",
     "react-native": "*"
   }
-=======
-    "react-native-ble-plx": "^3.5.0",
-    "react-native": "^0.78.1"
-  },
-  "files": [
-    "dist/web/**/*"
-  ]
->>>>>>> 525cfef9
 }