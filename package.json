{
<<<<<<< HEAD
  "name": "@robotical/raftjs",
  "version": "1.3.6",
=======
  "name": "@robdobsn/raftjs",
  "version": "1.5.9",
>>>>>>> c97aa659
  "description": "Javascript/TS library for Raft library",
  "main": "dist/web/main.js",
  "types": "dist/web/main.d.ts",
  "react-native": "dist/react-native/main.js",
  "author": "Rob Dobson <rob@dobson.com>",
  "repository": {
    "type": "git",
    "url": "https://github.com/robdobsn/raftjs.git"
  },
  "bugs": {
    "url": "https://github.com/robdobsn/raftjs/issues"
  },
  "license": "MIT",
  "keywords": [
    "Raft"
  ],
  "publishConfig": {
    "registry": "https://registry.npmjs.org/",
    "access": "public"
  },
  "scripts": {
    "build": "tsc -p tsconfig.json",
    "build:phone": "tsc -p tsconfig.react-native.json",
    "build-all": "npm run clean && npm run build && npm run build:phone",
<<<<<<< HEAD
    "test": "jest",
    "lint": "eslint ./src",
    "clean": "rm -rf dist build package",
=======
    "lint": "eslint ./src",
    "clean": "rimraf dist build package",
>>>>>>> c97aa659
    "docs": "typedoc --entryPoints src/main.ts",
    "watch-all": "tsc -p tsconfig.json --watch & tsc -p tsconfig.react-native.json --watch"
  },
  "devDependencies": {
<<<<<<< HEAD
    "@types/jest": "^29.5.12",
    "@types/node": "^20.14.0",
    "@types/python-struct": "^1.0.4",
    "@types/semver": "^7.5.8",
    "@types/web-bluetooth": "^0.0.20",
    "@typescript-eslint/eslint-plugin": "^8.6.0",
    "eslint": "^9.4.0",
    "jest": "^29.7.0",
    "react-native-ble-plx": "^3.2.1",
    "ts-jest": "^29.1.4",
    "typescript": "^5.4.5"
  },
  "dependencies": {
    "@types/text-encoding": "^0.0.39",
    "axios": "^1.7.2",
    "isomorphic-ws": "^5.0.0",
    "python-struct": "^1.1.3",
    "semver": "^7.6.2",
    "text-encoding": "^0.7.0",
=======
    "@types/node": "^20.14.0",
    "@types/web-bluetooth": "^0.0.20",
    "@typescript-eslint/eslint-plugin": "^8.6.0",
    "eslint": "^9.4.0",
    "react-native-ble-plx": "^3.2.0",
    "typescript": "^5.4.5",
    "text-encoding": "^0.7.0",
    "rimraf": "^6.0.1"
  },
  "dependencies": {
    "@types/text-encoding": "^0.0.39",
    "isomorphic-ws": "^5.0.0",
>>>>>>> c97aa659
    "tslib": "^2.6.2"
  },
  "peerDependencies": {
    "react-native-ble-plx": "^3.2.1"
  }
}<|MERGE_RESOLUTION|>--- conflicted
+++ resolved
@@ -1,11 +1,6 @@
 {
-<<<<<<< HEAD
   "name": "@robotical/raftjs",
   "version": "1.3.6",
-=======
-  "name": "@robdobsn/raftjs",
-  "version": "1.5.9",
->>>>>>> c97aa659
   "description": "Javascript/TS library for Raft library",
   "main": "dist/web/main.js",
   "types": "dist/web/main.d.ts",
@@ -30,39 +25,12 @@
     "build": "tsc -p tsconfig.json",
     "build:phone": "tsc -p tsconfig.react-native.json",
     "build-all": "npm run clean && npm run build && npm run build:phone",
-<<<<<<< HEAD
-    "test": "jest",
-    "lint": "eslint ./src",
-    "clean": "rm -rf dist build package",
-=======
     "lint": "eslint ./src",
     "clean": "rimraf dist build package",
->>>>>>> c97aa659
     "docs": "typedoc --entryPoints src/main.ts",
     "watch-all": "tsc -p tsconfig.json --watch & tsc -p tsconfig.react-native.json --watch"
   },
   "devDependencies": {
-<<<<<<< HEAD
-    "@types/jest": "^29.5.12",
-    "@types/node": "^20.14.0",
-    "@types/python-struct": "^1.0.4",
-    "@types/semver": "^7.5.8",
-    "@types/web-bluetooth": "^0.0.20",
-    "@typescript-eslint/eslint-plugin": "^8.6.0",
-    "eslint": "^9.4.0",
-    "jest": "^29.7.0",
-    "react-native-ble-plx": "^3.2.1",
-    "ts-jest": "^29.1.4",
-    "typescript": "^5.4.5"
-  },
-  "dependencies": {
-    "@types/text-encoding": "^0.0.39",
-    "axios": "^1.7.2",
-    "isomorphic-ws": "^5.0.0",
-    "python-struct": "^1.1.3",
-    "semver": "^7.6.2",
-    "text-encoding": "^0.7.0",
-=======
     "@types/node": "^20.14.0",
     "@types/web-bluetooth": "^0.0.20",
     "@typescript-eslint/eslint-plugin": "^8.6.0",
@@ -75,7 +43,6 @@
   "dependencies": {
     "@types/text-encoding": "^0.0.39",
     "isomorphic-ws": "^5.0.0",
->>>>>>> c97aa659
     "tslib": "^2.6.2"
   },
   "peerDependencies": {
