<<<<<<< HEAD
import { RaftChannelBLE, RaftConnector, RaftEventFn, RaftLog, RaftSystemUtils } from "../../../src/main";
import SystemTypeCog from "./SystemTypeCog/SystemTypeCog";
import SystemTypeMarty from "./SystemTypeMarty/SystemTypeMarty";
=======
import { RaftConnector, RaftEventFn, RaftLog, RaftSystemUtils, RaftSysTypeManager } from "../../../src/main";
import SettingsManager from "./SettingsManager";

const sysTypeManager = RaftSysTypeManager.getInstance();
const settingsManager = SettingsManager.getInstance();
>>>>>>> c97aa659

export default class ConnManager {

  // Singleton
  private static _instance: ConnManager;

  // Connector
  private _connector = new RaftConnector(async (systemUtils: RaftSystemUtils) => {
    const systemInfo = await systemUtils.getSystemInfo();
    const sysType = sysTypeManager.createSystemType(systemInfo.SystemName) || sysTypeManager.createDefaultSystemType();
    sysType?.deviceMgrIF.setMaxDataPointsToStore(settingsManager.getSetting("maxDatapointsToStore"));
    return sysType;
  });

  // Callback on connection event
  private _onConnectionEvent: RaftEventFn | null = null;

  // Get instance
  public static getInstance(): ConnManager {
    if (!ConnManager._instance) {
      ConnManager._instance = new ConnManager();
    }
    return ConnManager._instance;
  }

  // Set connection event listener
  public setConnectionEventListener(listener: RaftEventFn) {
    this._onConnectionEvent = listener;
  }

  // Check if connected
  public isConnected(): boolean {
    return this._connector.isConnected();
  }

  public getConnector(): RaftConnector {
    return this._connector;
  }

<<<<<<< HEAD
  private async getBleDevice(uuid?: string): Promise<BluetoothDevice | null> {
    const uuids = uuid ? [uuid] : [RaftChannelBLE.RICServiceUUID, RaftChannelBLE.CogServiceUUID];
=======
  private async getBleDevice(uuids: string[]): Promise<BluetoothDevice | null> {
>>>>>>> c97aa659
    const filtersArray = uuids.map((uuid) => ({ services: [uuid] }));
    try {
      const dev = await navigator.bluetooth.requestDevice({
        filters: filtersArray,
        optionalServices: []
      });
      return dev;
    } catch (e) {
      RaftLog.error(`getBleDevice - failed to get device ${e}`);
      return null;
    }
  }

  // Connect
<<<<<<< HEAD
  public async connect(method: string, locator: string | object, uuid: string): Promise<boolean> {
=======
  public async connect(method: string, locator: string | object, uuids: string[]): Promise<boolean> {

    // Hook up the connector
>>>>>>> c97aa659
    this._connector.setEventListener((evtType, eventEnum, eventName, eventData) => {
      RaftLog.verbose(`ConnManager - event ${eventName}`);
      if (this._onConnectionEvent) {
        this._onConnectionEvent(evtType, eventEnum, eventName, eventData);
      }
    });
    await this._connector.initializeChannel(method);
    // Set the connector websocket suffix
    if (method === "WebBLE") {
<<<<<<< HEAD
      const dev = await this.getBleDevice(uuid);
=======
      const dev = await this.getBleDevice(uuids);
>>>>>>> c97aa659
      return this._connector.connect(dev as object);
    }
    return this._connector.connect(locator);
  }

  // Disconnect
  public disconnect(): Promise<void> {
    return this._connector.disconnect();
  }
}<|MERGE_RESOLUTION|>--- conflicted
+++ resolved
@@ -1,14 +1,8 @@
-<<<<<<< HEAD
-import { RaftChannelBLE, RaftConnector, RaftEventFn, RaftLog, RaftSystemUtils } from "../../../src/main";
-import SystemTypeCog from "./SystemTypeCog/SystemTypeCog";
-import SystemTypeMarty from "./SystemTypeMarty/SystemTypeMarty";
-=======
 import { RaftConnector, RaftEventFn, RaftLog, RaftSystemUtils, RaftSysTypeManager } from "../../../src/main";
 import SettingsManager from "./SettingsManager";
 
 const sysTypeManager = RaftSysTypeManager.getInstance();
 const settingsManager = SettingsManager.getInstance();
->>>>>>> c97aa659
 
 export default class ConnManager {
 
@@ -48,12 +42,7 @@
     return this._connector;
   }
 
-<<<<<<< HEAD
-  private async getBleDevice(uuid?: string): Promise<BluetoothDevice | null> {
-    const uuids = uuid ? [uuid] : [RaftChannelBLE.RICServiceUUID, RaftChannelBLE.CogServiceUUID];
-=======
   private async getBleDevice(uuids: string[]): Promise<BluetoothDevice | null> {
->>>>>>> c97aa659
     const filtersArray = uuids.map((uuid) => ({ services: [uuid] }));
     try {
       const dev = await navigator.bluetooth.requestDevice({
@@ -68,13 +57,9 @@
   }
 
   // Connect
-<<<<<<< HEAD
-  public async connect(method: string, locator: string | object, uuid: string): Promise<boolean> {
-=======
   public async connect(method: string, locator: string | object, uuids: string[]): Promise<boolean> {
 
     // Hook up the connector
->>>>>>> c97aa659
     this._connector.setEventListener((evtType, eventEnum, eventName, eventData) => {
       RaftLog.verbose(`ConnManager - event ${eventName}`);
       if (this._onConnectionEvent) {
@@ -84,11 +69,7 @@
     await this._connector.initializeChannel(method);
     // Set the connector websocket suffix
     if (method === "WebBLE") {
-<<<<<<< HEAD
-      const dev = await this.getBleDevice(uuid);
-=======
       const dev = await this.getBleDevice(uuids);
->>>>>>> c97aa659
       return this._connector.connect(dev as object);
     }
     return this._connector.connect(locator);
