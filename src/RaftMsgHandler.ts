/////////////////////////////////////////////////////////////////////////////////////////////////////////////////
//
// RaftMsgHandler
// Part of RaftJS
//
// Rob Dobson & Chris Greening 2020-2024
// (C) 2020-2024 All rights reserved
//
/////////////////////////////////////////////////////////////////////////////////////////////////////////////////

import RaftCommsStats from './RaftCommsStats';
import { RaftMsgTrackInfo } from './RaftMsgTrackInfo';
import RaftLog from './RaftLog';
import RaftUtils from './RaftUtils';
import {
  RICSERIAL_MSG_NUM_POS,
  RICSERIAL_PAYLOAD_POS,
  RICSERIAL_PROTOCOL_POS,
  RICREST_REST_ELEM_CODE_POS,
  RICREST_HEADER_PAYLOAD_POS,
  RICREST_FILEBLOCK_FILEPOS_POS,
  RICREST_FILEBLOCK_PAYLOAD_POS,
  RICREST_BRIDGE_PAYLOAD_POS,
  RICREST_BRIDGE_ID_POS,
  RICRESTElemCode,
  RaftCommsMsgProtocol,
  RaftCommsMsgTypeCode,
} from './RaftProtocolDefs';
import RaftMiniHDLC from './RaftMiniHDLC';
import { RaftBridgeSetupResp, RaftReportMsg } from './RaftTypes';

// Message results
export enum RaftMsgResultCode {
  MESSAGE_RESULT_TIMEOUT,
  MESSAGE_RESULT_OK,
  MESSAGE_RESULT_FAIL,
  MESSAGE_RESULT_UNKNOWN,
}

export interface RaftMessageResult {
  onRxReply(
    msgHandle: number,
    msgRsltCode: RaftMsgResultCode,
    msgRsltJsonObj: object | null,
  ): void;
  onRxUnnumberedMsg(msgRsltJsonObj: object): void;
  onRxFileBlock(
    filePos: number,
    fileBlockData: Uint8Array
  ): void;
  onRxOtherMsgType(payload: Uint8Array, frameTimeMs: number): void;
}

export interface RaftMessageSender {
  sendTxMsg(
    msg: Uint8Array,
    sendWithResponse: boolean,
  ): Promise<boolean>;
  sendTxMsgNoAwait(
    msg: Uint8Array,
    sendWithResponse: boolean,
  ): Promise<boolean>;
  sendTxMsgRaw(msg: string): boolean;
  sendTxMsgRawAndWaitForReply<T>(msgPayload: Uint8Array): T;
}

export default class RaftMsgHandler {
  // Message numbering and tracking
  private _currentMsgNumber = 1;
  private _currentMsgHandle = 1;
  private _msgTrackInfos: Array<RaftMsgTrackInfo> = new Array<RaftMsgTrackInfo>(
    RaftMsgTrackInfo.MAX_MSG_NUM + 1,
  );
  private _msgTrackTimerMs = 50;
  private _msgTrackLastCheckIdx = 0;

  // report message callback dictionary. Add a callback to subscribe to report messages
  private _reportMsgCallbacks = new Map<string, (report: RaftReportMsg) => Promise<void>>();

  // Interface to inform of message results
  private _msgResultHandler: RaftMessageResult | null = null;

  // Interface to send messages
  private _msgSender: RaftMessageSender | null = null;

  // Comms stats
  private _commsStats: RaftCommsStats;

  // RaftMiniHDLC - handles part of RICSerial protocol
  private _miniHDLC: RaftMiniHDLC;

  // Raw message mode
  private _rawMsgMode = false;

  // Constructor
  constructor(commsStats: RaftCommsStats) {
    this._commsStats = commsStats;
    RaftLog.debug('RaftMsgHandler constructor');

    // Message tracking
    for (let i = 0; i < this._msgTrackInfos.length; i++) {
      this._msgTrackInfos[i] = new RaftMsgTrackInfo();
    }

    // Timer for checking messages
    setTimeout(async () => {
      this._onMsgTrackTimer(true);
    }, this._msgTrackTimerMs);

    // HDLC used to encode/decode the RICREST protocol
    this._miniHDLC = new RaftMiniHDLC();
    this._miniHDLC.setOnRxFrame(this._onHDLCFrameDecode.bind(this));
  }

  registerForResults(msgResultHandler: RaftMessageResult) {
    this._msgResultHandler = msgResultHandler;
  }

  registerMsgSender(RaftMessageSender: RaftMessageSender) {
    this._msgSender = RaftMessageSender;
  }

  handleNewRxMsg(rxMsg: Uint8Array): void {
    this._miniHDLC.addRxBytes(rxMsg);
    // RaftLog.verbose(`handleNewRxMsg len ${rxMsg.length} ${RaftUtils.bufferToHex(rxMsg)}`)
  }

<<<<<<< HEAD
=======
  // This is currently only for testing and simulated channels
  handleNewRxMsgRaw(rxMsg: Uint8Array, rxMsgType: RaftCommsMsgTypeCode, rxMsgNum: number, rxMsgTimeMs: number): void {
    // Check message types
    if (rxMsgType == RaftCommsMsgTypeCode.MSG_TYPE_RESPONSE) {
      // Convert raw Uint8Array to string assuming UTF-8
      const restStr = new TextDecoder('utf-8').decode(rxMsg);
      this._handleResponseMessages(restStr, rxMsgNum);
    } else if (rxMsgType == RaftCommsMsgTypeCode.MSG_TYPE_REPORT) {
      // Convert raw Uint8Array to string assuming UTF-8
      const restStr = new TextDecoder('utf-8').decode(rxMsg);
      this._handleReportMessages(restStr);
    } else {
      this._msgResultHandler?.onRxOtherMsgType(rxMsg, rxMsgTimeMs);
    }
  }

>>>>>>> 525cfef9
  reportMsgCallbacksSet(callbackName: string, callback: (report: RaftReportMsg) => Promise<void>): void {
    this._reportMsgCallbacks.set(callbackName, callback);
  }

  reportMsgCallbacksDelete(callbackName: string) {
    this._reportMsgCallbacks.delete(callbackName);
  }

  setRawMsgMode(isRawMode: boolean): void {
    this._rawMsgMode = isRawMode;
    RaftLog.debug(`setRawMsgMode ${isRawMode}`);
  }

  _onHDLCFrameDecode(rxMsg: Uint8Array, frameTimeMs: number): void {
    // Add to stats
    this._commsStats.msgRx();

    // Validity
    if (rxMsg.length < RICSERIAL_PAYLOAD_POS) {
      this._commsStats.msgTooShort();
      return;
    }

    // RaftLog.verbose(`_onHDLCFrameDecode len ${rxMsg.length}`);

    // Decode the RICFrame header
    let rxMsgNum = rxMsg[RICSERIAL_MSG_NUM_POS] & 0xff;
    let rxProtocol = rxMsg[RICSERIAL_PROTOCOL_POS] & 0x3f;
    let rxMsgType = (rxMsg[RICSERIAL_PROTOCOL_POS] >> 6) & 0x03;

    // Check for RICREST bridging protocol
    if (rxProtocol == RaftCommsMsgProtocol.MSG_PROTOCOL_BRIDGE_RICREST) {

      // Debug
      const bridgeID = rxMsg.length > RICREST_BRIDGE_ID_POS ? rxMsg[RICREST_BRIDGE_ID_POS] : 0;
      RaftLog.info(
        `_onHDLCFrameDecode RICREST bridge rx bridgeID ${bridgeID} len ${rxMsg.length}`
      );

      // Simply remove the wrapper
      rxMsg = rxMsg.slice(RICREST_BRIDGE_PAYLOAD_POS);

      // Get the message info from the unwrapped message
      rxMsgNum = rxMsg[RICSERIAL_MSG_NUM_POS] & 0xff;
      rxProtocol = rxMsg[RICSERIAL_PROTOCOL_POS] & 0x3f;
      rxMsgType = (rxMsg[RICSERIAL_PROTOCOL_POS] >> 6) & 0x03;
    }

    // Check for RICREST protocol
    if (rxProtocol == RaftCommsMsgProtocol.MSG_PROTOCOL_RICREST) {
      RaftLog.verbose(
        `_onHDLCFrameDecode RICREST rx msgNum ${rxMsgNum} msgDirn ${rxMsgType} ${RaftUtils.bufferToHex(
          rxMsg,
        )}`,
      );
      // Extract payload
      const ricRestElemCode =
        rxMsg[RICSERIAL_PAYLOAD_POS + RICREST_REST_ELEM_CODE_POS] & 0xff;
      if (
        ricRestElemCode == RICRESTElemCode.RICREST_ELEM_CODE_URL ||
        ricRestElemCode == RICRESTElemCode.RICREST_ELEM_CODE_CMDRESPJSON ||
        ricRestElemCode == RICRESTElemCode.RICREST_ELEM_CODE_COMMAND_FRAME
      ) {
        // These are all text-based messages
        const restStr = RaftUtils.getStringFromBuffer(
          rxMsg,
          RICSERIAL_PAYLOAD_POS + RICREST_HEADER_PAYLOAD_POS,
          rxMsg.length - RICSERIAL_PAYLOAD_POS - RICREST_HEADER_PAYLOAD_POS - 1,
        );
        RaftLog.verbose(
          `_onHDLCFrameDecode RICREST rx elemCode ${ricRestElemCode} ${restStr}`,
        );

        // Check message types
        if (rxMsgType == RaftCommsMsgTypeCode.MSG_TYPE_RESPONSE) {

          // Handle response messages
          this._handleResponseMessages(restStr, rxMsgNum);

        } else if (rxMsgType == RaftCommsMsgTypeCode.MSG_TYPE_REPORT) {

          // Handle report messages
          this._handleReportMessages(restStr);

        }

      } else {
        const binMsgLen = rxMsg.length - RICSERIAL_PAYLOAD_POS - RICREST_HEADER_PAYLOAD_POS;
        RaftLog.verbose(
          `_onHDLCFrameDecode RICREST rx binary message elemCode ${ricRestElemCode} len ${binMsgLen} data ${RaftUtils.bufferToHex(rxMsg)}`,
        );
        if (ricRestElemCode == RICRESTElemCode.RICREST_ELEM_CODE_FILEBLOCK) {
          const filePos = RaftUtils.getBEUint32FromBuf(rxMsg, RICSERIAL_PAYLOAD_POS + RICREST_HEADER_PAYLOAD_POS + RICREST_FILEBLOCK_FILEPOS_POS);
          this._msgResultHandler?.onRxFileBlock(
            filePos,
            rxMsg.slice(RICSERIAL_PAYLOAD_POS + RICREST_HEADER_PAYLOAD_POS + RICREST_FILEBLOCK_PAYLOAD_POS, rxMsg.length));
        }
      }

      // Other message types
    } else {
      this._msgResultHandler?.onRxOtherMsgType(rxMsg, frameTimeMs);
    }
  }

  _handleResponseMessages(restStr: string, rxMsgNum: number): void {
    try {
      let msgRsltCode = RaftMsgResultCode.MESSAGE_RESULT_UNKNOWN;
      const msgRsltJsonObj = JSON.parse(restStr);
      if ('rslt' in msgRsltJsonObj) {
        const rsltStr = msgRsltJsonObj.rslt.toLowerCase();
        if (rsltStr === 'ok') {
          RaftLog.verbose(
            `_handleResponseMessages RICREST rslt Ok ${rxMsgNum == 0 ? "unnumbered" : "msgNum " + rxMsgNum.toString()} resp ${msgRsltJsonObj.rslt}`,
          );
          msgRsltCode = RaftMsgResultCode.MESSAGE_RESULT_OK;
        } else if (rsltStr === 'fail') {
          msgRsltCode = RaftMsgResultCode.MESSAGE_RESULT_FAIL;
          RaftLog.warn(
            `_handleResponseMessages RICREST rslt fail ${rxMsgNum == 0 ? "unnumbered" : "msgNum " + rxMsgNum.toString()} resp ${restStr}`,
          );
        } else {
          RaftLog.warn(
            `_handleResponseMessages RICREST rslt not recognized ${rxMsgNum == 0 ? "unnumbered" : "msgNum " + rxMsgNum.toString()}resp ${restStr}`,
          );
        }

      } else {
        RaftLog.warn(
          `_handleResponseMessages RICREST response doesn't contain rslt ${rxMsgNum == 0 ? "unnumbered" : "msgNum " + rxMsgNum.toString()}resp ${restStr}`,
        );
      }

      // Handle matching of request and response
      this.msgTrackingRxRespMsg(rxMsgNum, msgRsltCode, msgRsltJsonObj);

    } catch (excp: unknown) {
      if (excp instanceof Error) {
        RaftLog.warn(
          `_handleResponseMessages Failed to parse JSON ${rxMsgNum == 0 ? "unnumbered" : "msgNum " + rxMsgNum.toString()} JSON STR ${restStr} resp ${excp.toString()}`,
        );
      }
    }

  }

  _handleReportMessages(restStr: string): void {
    try {
      const reportMsg: RaftReportMsg = JSON.parse(restStr);
      reportMsg.timeReceived = Date.now();
      RaftLog.debug(`_handleReportMessages ${JSON.stringify(reportMsg)}`);
      this._reportMsgCallbacks.forEach(async (callback) => await callback(reportMsg));
    } catch (excp: unknown) {
      if (excp instanceof Error) {
        RaftLog.warn(
          `_handleReportMessages Failed to parse JSON report ${excp.toString()}`,
        );
      }
    }
  }

  async sendRICRESTURL<T>(
    cmdStr: string,
    bridgeID: number | undefined = undefined,
    msgTimeoutMs: number | undefined = undefined,
  ): Promise<T> {
    // Send
    return this.sendRICREST(
      cmdStr,
      RICRESTElemCode.RICREST_ELEM_CODE_URL,
      bridgeID,
      msgTimeoutMs,
    );
  }

  async sendRICRESTCmdFrame<T>(
    cmdStr: string,
    bridgeID: number | undefined = undefined,
    msgTimeoutMs: number | undefined = undefined,
  ): Promise<T> {
    // Send
    return this.sendRICREST(
      cmdStr,
      RICRESTElemCode.RICREST_ELEM_CODE_COMMAND_FRAME,
      bridgeID,
      msgTimeoutMs,
    );
  }

  async sendRICREST<T>(
    cmdStr: string,
    ricRESTElemCode: RICRESTElemCode,
    bridgeID: number | undefined = undefined,
    msgTimeoutMs: number | undefined = undefined,
  ): Promise<T> {
    // Put cmdStr into buffer
    const cmdStrTerm = new Uint8Array(cmdStr.length + 1);
    RaftUtils.addStringToBuffer(cmdStrTerm, cmdStr, 0);
    cmdStrTerm[cmdStrTerm.length - 1] = 0;

    // Send
    return this.sendRICRESTBytes(
      cmdStrTerm,
      ricRESTElemCode,
      true,
      bridgeID,
      msgTimeoutMs,
    );
  }

  async sendRICRESTNoResp(
    cmdStr: string,
    ricRESTElemCode: RICRESTElemCode,
    bridgeID: number | undefined = undefined,
  ): Promise<boolean> {

    // Check there is a sender
    if (!this._msgSender) {
      return false;
    }

    // Check for raw message mode (used for testing and simulated channels)
    if (this._rawMsgMode) {
      return this._msgSender.sendTxMsgRaw(cmdStr);
    }

    // Put cmdStr into buffer
    const cmdBytes = new Uint8Array(cmdStr.length + 1);
    RaftUtils.addStringToBuffer(cmdBytes, cmdStr, 0);
    cmdBytes[cmdBytes.length - 1] = 0;

    // Form message
    const cmdMsg = new Uint8Array(cmdBytes.length + RICREST_HEADER_PAYLOAD_POS);
    cmdMsg[RICREST_REST_ELEM_CODE_POS] = ricRESTElemCode;
    cmdMsg.set(cmdBytes, RICREST_HEADER_PAYLOAD_POS);

    // Frame the message
    let framedMsg = this.frameCommsMsg(cmdMsg,
      RaftCommsMsgTypeCode.MSG_TYPE_COMMAND,
      RaftCommsMsgProtocol.MSG_PROTOCOL_RICREST,
      true);

    // Wrap if bridged
    if (bridgeID !== undefined) {
      framedMsg = this.bridgeCommsMsg(framedMsg, bridgeID);
    }

    // Encode like HDLC
    const encodedMsg = this._miniHDLC.encode(framedMsg);

    // Send
    if (!await this._msgSender.sendTxMsg(encodedMsg, false)) {
      RaftLog.warn(`sendRICRESTNoResp failed to send message`);
      this._commsStats.recordMsgNoConnection();
    }

    return true;
  }

  async sendRICRESTBytes<T>(
    cmdBytes: Uint8Array,
    ricRESTElemCode: RICRESTElemCode,
    withResponse: boolean,
    bridgeID: number | undefined = undefined,
    msgTimeoutMs: number | undefined = undefined,
  ): Promise<T> {
    // Form message
    const cmdMsg = new Uint8Array(cmdBytes.length + RICREST_HEADER_PAYLOAD_POS);
    cmdMsg[RICREST_REST_ELEM_CODE_POS] = ricRESTElemCode;
    cmdMsg.set(cmdBytes, RICREST_HEADER_PAYLOAD_POS);

    // Send
    return this.sendMsgAndWaitForReply<T>(
      cmdMsg,
      RaftCommsMsgTypeCode.MSG_TYPE_COMMAND,
      RaftCommsMsgProtocol.MSG_PROTOCOL_RICREST,
      withResponse,
      bridgeID,
      msgTimeoutMs,
    );
  }

  async sendMsgAndWaitForReply<T>(
    msgPayload: Uint8Array,
    msgDirection: RaftCommsMsgTypeCode,
    msgProtocol: RaftCommsMsgProtocol,
    withResponse: boolean,
    bridgeID: number | undefined = undefined,
    msgTimeoutMs: number | undefined,
  ): Promise<T> {

    // Check there is a sender
    if (!this._msgSender) {
      throw new Error('sendMsgAndWaitForReply failed no sender');
    }

    // Check for raw message mode (used for testing and simulated channels)
    if (this._rawMsgMode) {
      return this._msgSender.sendTxMsgRawAndWaitForReply(msgPayload);
    }

    // Frame the message
    let framedMsg = this.frameCommsMsg(msgPayload, msgDirection, msgProtocol, true);

    // Wrap if bridged
    if (bridgeID !== undefined) {
      framedMsg = this.bridgeCommsMsg(framedMsg, bridgeID);
      // RaftLog.debug(`sendMsgAndWaitForReply - bridged idx ${bridgeID}`)
    } else {
      // RaftLog.debug(`sendMsgAndWaitForReply - not bridged`)
    }

    // Encode like HDLC
    const encodedMsg = this._miniHDLC.encode(framedMsg);

    // Debug
    // RaftLog.debug(
    //   `sendMsgAndWaitForReply ${RaftUtils.bufferToHex(encodedMsg)}`,
    // );

    // Return a promise that will be resolved when a reply is received or timeout occurs
    const promise = new Promise<T>((resolve, reject) => {

      // Update message tracking
      this.msgTrackingTxCmdMsg<T>(
        encodedMsg,
        withResponse,
        bridgeID,
        msgTimeoutMs,
        resolve,
        reject,
      );
      this._currentMsgHandle++;
    });

    return promise;
  }

  frameCommsMsg(
    msgPayload: Uint8Array,
    msgDirection: RaftCommsMsgTypeCode,
    msgProtocol: RaftCommsMsgProtocol,
    isNumbered: boolean,
  ): Uint8Array {
    // Header
    const msgBuf = new Uint8Array(
      msgPayload.length + RICSERIAL_PAYLOAD_POS,
    );
    msgBuf[RICSERIAL_MSG_NUM_POS] = isNumbered ? this._currentMsgNumber & 0xff : 0;
    msgBuf[RICSERIAL_PROTOCOL_POS] = (msgDirection << 6) + msgProtocol;

    // Payload
    msgBuf.set(msgPayload, RICSERIAL_PAYLOAD_POS);

    // Return framed message
    return msgBuf;
  }

  bridgeCommsMsg(
    msgBuf: Uint8Array,
    bridgeID: number
  ) {
    // 
    const bridgedMsg = new Uint8Array(msgBuf.length + RICREST_BRIDGE_PAYLOAD_POS);

    // Bridged messages are unnumbered (msgNum == 0)
    bridgedMsg[RICSERIAL_MSG_NUM_POS] = 0;
    bridgedMsg[RICSERIAL_PROTOCOL_POS] = (RaftCommsMsgTypeCode.MSG_TYPE_COMMAND << 6) + RaftCommsMsgProtocol.MSG_PROTOCOL_BRIDGE_RICREST;
    bridgedMsg[RICREST_BRIDGE_ID_POS] = bridgeID;
    bridgedMsg.set(msgBuf, RICREST_BRIDGE_PAYLOAD_POS);
    return bridgedMsg;
  }

  msgTrackingTxCmdMsg<T>(
    msgFrame: Uint8Array,
    withResponse: boolean,
    bridgeID: number | undefined = undefined,
    msgTimeoutMs: number | undefined,
    resolve: (arg: T) => void,
    reject: (reason: Error) => void,
  ): void {
    // Record message re-use of number
    if (this._msgTrackInfos[this._currentMsgNumber].msgOutstanding) {
      this._commsStats.recordMsgNumCollision();
    }
    // Set tracking info
    this._msgTrackInfos[this._currentMsgNumber].set(
      true,
      msgFrame,
      withResponse,
      bridgeID,
      this._currentMsgHandle,
      msgTimeoutMs,
      resolve,
      reject,
    );

    // Debug
    RaftLog.debug(
      `msgTrackingTxCmdMsg msgNum ${this._currentMsgNumber} bridgeID ${bridgeID} msg ${RaftUtils.bufferToHex(msgFrame)} msgOutstanding ${this._msgTrackInfos[this._currentMsgNumber].msgOutstanding
      }`,
    );

    // Stats
    this._commsStats.msgTx();

    // Bump msg number
    if (this._currentMsgNumber == RaftMsgTrackInfo.MAX_MSG_NUM) {
      this._currentMsgNumber = 1;
    } else {
      this._currentMsgNumber++;
    }
  }

  msgTrackingRxRespMsg(
    msgNum: number,
    msgRsltCode: RaftMsgResultCode,
    msgRsltJsonObj: object,
  ) {
    // Check message number
    if (msgNum == 0) {
      // Callback on unnumbered message
      if (this._msgResultHandler !== null)
        this._msgResultHandler.onRxUnnumberedMsg(msgRsltJsonObj);
      return;
    }
    if (msgNum > RaftMsgTrackInfo.MAX_MSG_NUM) {
      RaftLog.warn('msgTrackingRxRespMsg msgNum > 255');
      return;
    }
    if (!this._msgTrackInfos[msgNum].msgOutstanding) {
      RaftLog.warn(`msgTrackingRxRespMsg unmatched msgNum ${msgNum}`);
      this._commsStats.recordMsgNumUnmatched();
      return;
    }

    // Handle message
    RaftLog.verbose(
      `msgTrackingRxRespMsg Message response received msgNum ${msgNum}`,
    );
    this._commsStats.recordMsgResp(
      Date.now() - this._msgTrackInfos[msgNum].msgSentMs,
    );
    this._msgCompleted(msgNum, msgRsltCode, msgRsltJsonObj);
  }

  _msgCompleted(
    msgNum: number,
    msgRsltCode: RaftMsgResultCode,
    msgRsltObj: object | null,
  ) {

    // Lookup message in tracking
    const msgHandle = this._msgTrackInfos[msgNum].msgHandle;
    this._msgTrackInfos[msgNum].msgOutstanding = false;

    // Check if message result handler should be informed
    if (this._msgResultHandler !== null) {
      this._msgResultHandler.onRxReply(msgHandle, msgRsltCode, msgRsltObj);
    }

    // Handle reply
    // if (msgRsltCode === RaftMsgResultCode.MESSAGE_RESULT_OK) {
    const resolve = this._msgTrackInfos[msgNum].resolve;
    if (resolve) {
      RaftLog.verbose(`_msgCompleted msgNum ${msgNum} result ${msgRsltCode.toString()} ${JSON.stringify(msgRsltObj)}`);
      (resolve as ((arg: object | null) => void))(msgRsltObj);
    }
    // } else {
    //   const reject = this._msgTrackInfos[msgNum].reject;
    //   if (reject) {
    //     // eslint-disable-next-line @typescript-eslint/no-explicit-any
    //     try {
    //       RaftLog.debug(`_msgCompleted reject rsltCode ${msgRsltCode}`);
    //       // (reject as any)(new Error(`Message failed msgNum ${msgNum} rslt ${msgRsltCode}`));
    //     } catch (excp: unknown) {
    //       RaftLog.warn(`_msgCompleted reject ${excp}`);
    //     }
    //   }
    // }

    // No longer waiting for reply
    this._msgTrackInfos[msgNum].resolve = null;
    this._msgTrackInfos[msgNum].reject = null;
  }

  // Check message timeouts
  async _onMsgTrackTimer(chainRecall: boolean): Promise<void> {

    if (this._msgSender !== null) {
      // Handle message tracking
      for (let loopIdx = 0; loopIdx < this._msgTrackInfos.length; loopIdx++) {

        // Index to check
        const checkIdx = this._msgTrackLastCheckIdx;
        this._msgTrackLastCheckIdx = (checkIdx + 1) % this._msgTrackInfos.length;

        // Check if message is outstanding
        if (!this._msgTrackInfos[checkIdx].msgOutstanding) continue;

        // Get message timeout and ensure valid
        let msgTimeoutMs = this._msgTrackInfos[checkIdx].msgTimeoutMs;
        if (msgTimeoutMs === undefined) {
          msgTimeoutMs = RaftMsgTrackInfo.MSG_RESPONSE_TIMEOUT_MS;
        }

        // Check for timeout (or never sent)
        if ((this._msgTrackInfos[checkIdx].retryCount === 0) || (Date.now() > this._msgTrackInfos[checkIdx].msgSentMs + (msgTimeoutMs * (this._msgTrackInfos[checkIdx].retryCount)))) {

          // Debug
          RaftLog.verbose(`msgTrackTimer msgNum ${checkIdx} ${this._msgTrackInfos[checkIdx].retryCount === 0 ? 'first send' : 'timeout - retrying'} ${RaftUtils.bufferToHex(this._msgTrackInfos[checkIdx].msgFrame)}`);
          // RaftLog.verbose(`msgTrackTimer msg ${RaftUtils.bufferToHex(this._msgTrackInfos[i].msgFrame)}`);

          // Handle timeout (or first send)
          if (this._msgTrackInfos[checkIdx].retryCount < RaftMsgTrackInfo.MSG_RETRY_COUNT) {
            this._msgTrackInfos[checkIdx].retryCount++;
            try {

              // Send the message
              if (!await this._msgSender.sendTxMsg(
                this._msgTrackInfos[checkIdx].msgFrame,
                this._msgTrackInfos[checkIdx].withResponse)) {
                RaftLog.warn(`msgTrackTimer Message send failed msgNum ${checkIdx} ${RaftUtils.bufferToHex(this._msgTrackInfos[checkIdx].msgFrame)}`);
                this._msgCompleted(checkIdx, RaftMsgResultCode.MESSAGE_RESULT_FAIL, null);
                this._commsStats.recordMsgNoConnection();
              }

              // Message sent ok so break here
              break;

            } catch (error: unknown) {
              RaftLog.warn(`Retry message failed ${error}`);
            }
            this._commsStats.recordMsgRetry();
            this._msgTrackInfos[checkIdx].msgSentMs = Date.now();
          } else {
            RaftLog.warn(
              `msgTrackTimer TIMEOUT msgNum ${checkIdx} after ${RaftMsgTrackInfo.MSG_RETRY_COUNT} retries ${RaftUtils.bufferToHex(this._msgTrackInfos[checkIdx].msgFrame)}`,
            );
            this._msgCompleted(checkIdx, RaftMsgResultCode.MESSAGE_RESULT_TIMEOUT, null);
            this._commsStats.recordMsgTimeout();
          }
        }
      }
    }

    // Call again if required
    if (chainRecall) {
      setTimeout(async () => {
        this._onMsgTrackTimer(true);
      }, this._msgTrackTimerMs);
    }
  }

  encodeFileStreamBlock(blockContents: Uint8Array,
    blockStart: number,
    streamID: number): Uint8Array {
    // Create entire message buffer (including protocol wrappers)
    const msgBuf = new Uint8Array(
      blockContents.length + 4 + RICREST_HEADER_PAYLOAD_POS + RICSERIAL_PAYLOAD_POS,
    );
    let msgBufPos = 0;

    // RICSERIAL protocol
    msgBuf[msgBufPos++] = 0; // not numbered
    msgBuf[msgBufPos++] =
      (RaftCommsMsgTypeCode.MSG_TYPE_COMMAND << 6) +
      RaftCommsMsgProtocol.MSG_PROTOCOL_RICREST;

    // RICREST protocol
    msgBuf[msgBufPos++] = RICRESTElemCode.RICREST_ELEM_CODE_FILEBLOCK;

    // Header
    msgBuf[msgBufPos++] = streamID & 0xff;
    msgBuf[msgBufPos++] = (blockStart >> 16) & 0xff;
    msgBuf[msgBufPos++] = (blockStart >> 8) & 0xff;
    msgBuf[msgBufPos++] = blockStart & 0xff;

    // Copy block info
    msgBuf.set(blockContents, msgBufPos);
    return msgBuf;
  }

  async sendFileBlock(
    blockContents: Uint8Array,
    blockStart: number
  ): Promise<boolean> {
    const msgBuf = this.encodeFileStreamBlock(blockContents, blockStart, 0);

    // // Debug
    // RaftLog.debug(
    //   `sendFileBlock frameLen ${msgBuf.length} start ${blockStart} end ${blockEnd} len ${blockLen}`,
    // );

    // Send
    try {
      // Send
      if (this._msgSender) {

        // Wrap into HDLC
        const framedMsg = this._miniHDLC.encode(msgBuf);

        // Send
        return this._msgSender.sendTxMsg(
          framedMsg,
          true,
          // Platform.OS === 'ios',
        );
      }
    } catch (error: unknown) {
      RaftLog.warn(`RaftMsgHandler sendFileBlock error${error}`);
    }
    return false;
  }

  async sendStreamBlock(
    blockContents: Uint8Array,
    blockStart: number,
    streamID: number,
  ): Promise<boolean> {

    // Ensure any waiting messages are sent first
    await this._onMsgTrackTimer(false);

    // Encode message
    const msgBuf = this.encodeFileStreamBlock(blockContents, blockStart, streamID);

    // // Debug
    // RaftLog.debug(
    //   `sendStreamBlock frameLen ${msgBuf.length} start ${blockStart} end ${blockEnd} len ${blockLen}`,
    // );

    // Send
    try {
      // Send
      if (this._msgSender) {

        // Wrap into HDLC
        const framedMsg = this._miniHDLC.encode(msgBuf);

        // Send
        return await this._msgSender.sendTxMsg(
          framedMsg,
          true,
          // Platform.OS === 'ios',
        );
      }
    } catch (error: unknown) {
      RaftLog.warn(`RaftMsgHandler sendStreamBlock error${error}`);
    }
    return false;
  }

  async createCommsBridge(bridgeSource: string, bridgeName: string, idleCloseSecs = 0): Promise<RaftBridgeSetupResp> {

    // Establish a bridge
    return await this.sendRICRESTURL<RaftBridgeSetupResp>(
      `commandserial/bridge/setup?port=${bridgeSource}&name=${bridgeName}&idleCloseSecs=${idleCloseSecs}`,
    )
  }

  async removeCommsBridge(bridgeID: number): Promise<boolean> {

    // Remove a bridge
    return await this.sendRICRESTURL<boolean>(
      `commandserial/bridge/remove?id=${bridgeID}`,
    )
  }
}<|MERGE_RESOLUTION|>--- conflicted
+++ resolved
@@ -125,8 +125,6 @@
     // RaftLog.verbose(`handleNewRxMsg len ${rxMsg.length} ${RaftUtils.bufferToHex(rxMsg)}`)
   }
 
-<<<<<<< HEAD
-=======
   // This is currently only for testing and simulated channels
   handleNewRxMsgRaw(rxMsg: Uint8Array, rxMsgType: RaftCommsMsgTypeCode, rxMsgNum: number, rxMsgTimeMs: number): void {
     // Check message types
@@ -143,7 +141,6 @@
     }
   }
 
->>>>>>> 525cfef9
   reportMsgCallbacksSet(callbackName: string, callback: (report: RaftReportMsg) => Promise<void>): void {
     this._reportMsgCallbacks.set(callbackName, callback);
   }
