/////////////////////////////////////////////////////////////////////////////////////////////////////////////////
//
// RaftMsgHandler
// Part of RaftJS
//
// Rob Dobson & Chris Greening 2020-2024
// (C) 2020-2024 All rights reserved
//
/////////////////////////////////////////////////////////////////////////////////////////////////////////////////

import RaftCommsStats from './RaftCommsStats';
import { RaftMsgTrackInfo } from './RaftMsgTrackInfo';
import RaftLog from './RaftLog';
import RaftUtils from './RaftUtils';
import {
  RICSERIAL_MSG_NUM_POS,
  RICSERIAL_PAYLOAD_POS,
  RICSERIAL_PROTOCOL_POS,
  RICREST_REST_ELEM_CODE_POS,
  RICREST_HEADER_PAYLOAD_POS,
  RICREST_FILEBLOCK_FILEPOS_POS,
  RICREST_FILEBLOCK_PAYLOAD_POS,
  RICREST_BRIDGE_PAYLOAD_POS,
  RICREST_BRIDGE_ID_POS,
  RICRESTElemCode,
  RaftCommsMsgProtocol,
  RaftCommsMsgTypeCode,
} from './RaftProtocolDefs';
import RaftMiniHDLC from './RaftMiniHDLC';
import { RaftBridgeSetupResp, RaftReportMsg } from './RaftTypes';

// Message results
export enum RaftMsgResultCode {
  MESSAGE_RESULT_TIMEOUT,
  MESSAGE_RESULT_OK,
  MESSAGE_RESULT_FAIL,
  MESSAGE_RESULT_UNKNOWN,
}

export interface RaftMessageResult {
  onRxReply(
    msgHandle: number,
    msgRsltCode: RaftMsgResultCode,
    msgRsltJsonObj: object | null,
  ): void;
  onRxUnnumberedMsg(msgRsltJsonObj: object): void;
  onRxFileBlock(
    filePos: number,
    fileBlockData: Uint8Array
  ): void;
  onRxOtherMsgType(payload: Uint8Array, frameTimeMs: number): void;
}

export interface RaftMessageSender {
  sendTxMsg(
    msg: Uint8Array,
    sendWithResponse: boolean,
  ): Promise<boolean>;
  sendTxMsgNoAwait(
    msg: Uint8Array,
    sendWithResponse: boolean,
  ): Promise<boolean>;
}

export default class RaftMsgHandler {
  // Message numbering and tracking
  private _currentMsgNumber = 1;
  private _currentMsgHandle = 1;
  private _msgTrackInfos: Array<RaftMsgTrackInfo> = new Array<RaftMsgTrackInfo>(
    RaftMsgTrackInfo.MAX_MSG_NUM + 1,
  );
  private _msgTrackTimerMs = 50;
  private _msgTrackLastCheckIdx = 0;

  // report message callback dictionary. Add a callback to subscribe to report messages
  private _reportMsgCallbacks = new Map<string, (report: RaftReportMsg) => void>();

  // Interface to inform of message results
  private _msgResultHandler: RaftMessageResult | null = null;

  // Interface to send messages
  private _msgSender: RaftMessageSender | null = null;

  // Comms stats
  private _commsStats: RaftCommsStats;

  // RaftMiniHDLC - handles part of RICSerial protocol
  private _miniHDLC: RaftMiniHDLC;

  // Constructor
  constructor(commsStats: RaftCommsStats) {
    this._commsStats = commsStats;
    RaftLog.debug('RaftMsgHandler constructor');

    // Message tracking
    for (let i = 0; i < this._msgTrackInfos.length; i++) {
      this._msgTrackInfos[i] = new RaftMsgTrackInfo();
    }

    // Timer for checking messages
    setTimeout(async () => {
      this._onMsgTrackTimer(true);
    }, this._msgTrackTimerMs);

    // HDLC used to encode/decode the RICREST protocol
    this._miniHDLC = new RaftMiniHDLC();
    this._miniHDLC.setOnRxFrame(this._onHDLCFrameDecode.bind(this));
  }

  registerForResults(msgResultHandler: RaftMessageResult) {
    this._msgResultHandler = msgResultHandler;
  }

  registerMsgSender(RaftMessageSender: RaftMessageSender) {
    this._msgSender = RaftMessageSender;
  }

  handleNewRxMsg(rxMsg: Uint8Array): void {
    this._miniHDLC.addRxBytes(rxMsg);
    // RaftLog.verbose(`handleNewRxMsg len ${rxMsg.length} ${RaftUtils.bufferToHex(rxMsg)}`)
  }

  reportMsgCallbacksSet(callbackName: string, callback: (report: RaftReportMsg) => void): void {
    this._reportMsgCallbacks.set(callbackName, callback);
  }

  reportMsgCallbacksDelete(callbackName: string) {
    this._reportMsgCallbacks.delete(callbackName);
  }

  _onHDLCFrameDecode(rxMsg: Uint8Array, frameTimeMs: number): void {
    // Add to stats
    this._commsStats.msgRx();

    // Validity
    if (rxMsg.length < RICSERIAL_PAYLOAD_POS) {
      this._commsStats.msgTooShort();
      return;
    }

    // RaftLog.verbose(`_onHDLCFrameDecode len ${rxMsg.length}`);

    // Decode the RICFrame header
    let rxMsgNum = rxMsg[RICSERIAL_MSG_NUM_POS] & 0xff;
    let rxProtocol = rxMsg[RICSERIAL_PROTOCOL_POS] & 0x3f;
    let rxMsgType = (rxMsg[RICSERIAL_PROTOCOL_POS] >> 6) & 0x03;

    // Check for RICREST bridging protocol
    if (rxProtocol == RaftCommsMsgProtocol.MSG_PROTOCOL_BRIDGE_RICREST) {

      // Debug
      const bridgeID = rxMsg.length > RICREST_BRIDGE_ID_POS ? rxMsg[RICREST_BRIDGE_ID_POS] : 0;
      RaftLog.info(
        `_onHDLCFrameDecode RICREST bridge rx bridgeID ${bridgeID} len ${rxMsg.length}`
      ); 

      // Simply remove the wrapper
      rxMsg = rxMsg.slice(RICREST_BRIDGE_PAYLOAD_POS);

      // Get the message info from the unwrapped message
      rxMsgNum = rxMsg[RICSERIAL_MSG_NUM_POS] & 0xff;
      rxProtocol = rxMsg[RICSERIAL_PROTOCOL_POS] & 0x3f;
      rxMsgType = (rxMsg[RICSERIAL_PROTOCOL_POS] >> 6) & 0x03;
    }

    // Check for RICREST protocol
    if (rxProtocol == RaftCommsMsgProtocol.MSG_PROTOCOL_RICREST) {
      RaftLog.verbose(
        `_onHDLCFrameDecode RICREST rx msgNum ${rxMsgNum} msgDirn ${rxMsgType} ${RaftUtils.bufferToHex(
          rxMsg,
        )}`,
      );
      // Extract payload
      const ricRestElemCode =
        rxMsg[RICSERIAL_PAYLOAD_POS + RICREST_REST_ELEM_CODE_POS] & 0xff;
      if (
        ricRestElemCode == RICRESTElemCode.RICREST_ELEM_CODE_URL ||
        ricRestElemCode == RICRESTElemCode.RICREST_ELEM_CODE_CMDRESPJSON ||
        ricRestElemCode == RICRESTElemCode.RICREST_ELEM_CODE_COMMAND_FRAME
      ) {
        // These are all text-based messages
        const restStr = RaftUtils.getStringFromBuffer(
          rxMsg,
          RICSERIAL_PAYLOAD_POS + RICREST_HEADER_PAYLOAD_POS,
          rxMsg.length - RICSERIAL_PAYLOAD_POS - RICREST_HEADER_PAYLOAD_POS - 1,
        );
        RaftLog.verbose(
          `_onHDLCFrameDecode RICREST rx elemCode ${ricRestElemCode} ${restStr}`,
        );

        // Check message types
        if (rxMsgType == RaftCommsMsgTypeCode.MSG_TYPE_RESPONSE) {

          // Handle response messages
          this._handleResponseMessages(restStr, rxMsgNum);

        } else if (rxMsgType == RaftCommsMsgTypeCode.MSG_TYPE_REPORT) {

          // Handle report messages
          this._handleReportMessages(restStr);

        }

      } else {
        const binMsgLen = rxMsg.length - RICSERIAL_PAYLOAD_POS - RICREST_HEADER_PAYLOAD_POS;
        RaftLog.verbose(
          `_onHDLCFrameDecode RICREST rx binary message elemCode ${ricRestElemCode} len ${binMsgLen} data ${RaftUtils.bufferToHex(rxMsg)}`,
        );
        if (ricRestElemCode == RICRESTElemCode.RICREST_ELEM_CODE_FILEBLOCK) {
          const filePos = RaftUtils.getBEUint32FromBuf(rxMsg, RICSERIAL_PAYLOAD_POS + RICREST_HEADER_PAYLOAD_POS + RICREST_FILEBLOCK_FILEPOS_POS);
          this._msgResultHandler?.onRxFileBlock(
                filePos, 
                rxMsg.slice(RICSERIAL_PAYLOAD_POS + RICREST_HEADER_PAYLOAD_POS + RICREST_FILEBLOCK_PAYLOAD_POS, rxMsg.length));
        }
      }

    // Other message types
    } else {
      this._msgResultHandler?.onRxOtherMsgType(rxMsg, frameTimeMs);
    }
  }

  _handleResponseMessages(restStr: string, rxMsgNum: number): void {
    try {
      let msgRsltCode = RaftMsgResultCode.MESSAGE_RESULT_UNKNOWN;
      const msgRsltJsonObj = JSON.parse(restStr);
      if ('rslt' in msgRsltJsonObj) {
        const rsltStr = msgRsltJsonObj.rslt.toLowerCase();
        if (rsltStr === 'ok') {
          RaftLog.verbose(
            `_handleResponseMessages RICREST rslt Ok ${rxMsgNum == 0 ? "unnumbered" : "msgNum " + rxMsgNum.toString()} resp ${msgRsltJsonObj.rslt}`,
          );
          msgRsltCode = RaftMsgResultCode.MESSAGE_RESULT_OK;
        } else if (rsltStr === 'fail') {
          msgRsltCode = RaftMsgResultCode.MESSAGE_RESULT_FAIL;
          RaftLog.warn(
            `_handleResponseMessages RICREST rslt fail ${rxMsgNum == 0 ? "unnumbered" : "msgNum " + rxMsgNum.toString()} resp ${restStr}`,
          );
        } else {
          RaftLog.warn(
            `_handleResponseMessages RICREST rslt not recognized ${rxMsgNum == 0 ? "unnumbered" : "msgNum " + rxMsgNum.toString()}resp ${restStr}`,
          );
        }
        
      } else {
        RaftLog.warn(
          `_handleResponseMessages RICREST response doesn't contain rslt ${rxMsgNum == 0 ? "unnumbered" : "msgNum " + rxMsgNum.toString()}resp ${restStr}`,
        );
      }

      // Handle matching of request and response
      this.msgTrackingRxRespMsg(rxMsgNum, msgRsltCode, msgRsltJsonObj);

    } catch (excp: unknown) {
      if (excp instanceof Error) {
        RaftLog.warn(
          `_handleResponseMessages Failed to parse JSON ${rxMsgNum == 0 ? "unnumbered" : "msgNum " + rxMsgNum.toString()} JSON STR ${restStr} resp ${excp.toString()}`,
        );
      }
    }

  }

  _handleReportMessages(restStr: string): void {
    try {
      const reportMsg: RaftReportMsg = JSON.parse(restStr);
      reportMsg.timeReceived = Date.now();
      RaftLog.debug(`_handleReportMessages ${JSON.stringify(reportMsg)}`);
      this._reportMsgCallbacks.forEach((callback) => callback(reportMsg));
    } catch (excp: unknown) {
      if (excp instanceof Error) {
        RaftLog.warn(
          `_handleReportMessages Failed to parse JSON report ${excp.toString()}`,
        );
      }
    }
  }

  async sendRICRESTURL<T>(
    cmdStr: string,
    bridgeID: number | undefined = undefined,
    msgTimeoutMs: number | undefined = undefined,
  ): Promise<T> {
    // Send
    return this.sendRICREST(
      cmdStr,
      RICRESTElemCode.RICREST_ELEM_CODE_URL,
      bridgeID,
      msgTimeoutMs,
    );
  }

  async sendRICRESTCmdFrame<T>(
    cmdStr: string,
    bridgeID: number | undefined = undefined,
    msgTimeoutMs: number | undefined = undefined,
  ): Promise<T> {
    // Send
    return this.sendRICREST(
      cmdStr,
      RICRESTElemCode.RICREST_ELEM_CODE_COMMAND_FRAME,
      bridgeID,
      msgTimeoutMs,
    );
  }

  async sendRICREST<T>(
    cmdStr: string,
    ricRESTElemCode: RICRESTElemCode,
    bridgeID: number | undefined = undefined,
    msgTimeoutMs: number | undefined = undefined,
  ): Promise<T> {
    // Put cmdStr into buffer
    const cmdStrTerm = new Uint8Array(cmdStr.length + 1);
    RaftUtils.addStringToBuffer(cmdStrTerm, cmdStr, 0);
    cmdStrTerm[cmdStrTerm.length - 1] = 0;

    // Send
    return this.sendRICRESTBytes(
      cmdStrTerm,
      ricRESTElemCode,
      true,
      bridgeID,
      msgTimeoutMs,
    );
  }

  async sendRICRESTNoResp(
    cmdStr: string,
    ricRESTElemCode: RICRESTElemCode,
    bridgeID: number | undefined = undefined,
  ): Promise<boolean> {

    // Check there is a sender
    if (!this._msgSender) {
      return false;
    }

    // Put cmdStr into buffer
    const cmdBytes = new Uint8Array(cmdStr.length + 1);
    RaftUtils.addStringToBuffer(cmdBytes, cmdStr, 0);
    cmdBytes[cmdBytes.length - 1] = 0;

    // Form message
    const cmdMsg = new Uint8Array(cmdBytes.length + RICREST_HEADER_PAYLOAD_POS);
    cmdMsg[RICREST_REST_ELEM_CODE_POS] = ricRESTElemCode;
    cmdMsg.set(cmdBytes, RICREST_HEADER_PAYLOAD_POS);

    // Frame the message
    let framedMsg = this.frameCommsMsg(cmdMsg, 
      RaftCommsMsgTypeCode.MSG_TYPE_COMMAND,
      RaftCommsMsgProtocol.MSG_PROTOCOL_RICREST,
      true);

    // Wrap if bridged
    if (bridgeID !== undefined) {
      framedMsg = this.bridgeCommsMsg(framedMsg, bridgeID);
    } 
    
    // Encode like HDLC
    const encodedMsg = this._miniHDLC.encode(framedMsg);

    // Send
    if (!await this._msgSender.sendTxMsg(encodedMsg, false)) {
      RaftLog.warn(`sendRICRESTNoResp failed to send message`);
      this._commsStats.recordMsgNoConnection();
    }

    return true;
  }

  async sendRICRESTBytes<T>(
    cmdBytes: Uint8Array,
    ricRESTElemCode: RICRESTElemCode,
    withResponse: boolean,
    bridgeID: number | undefined = undefined,
    msgTimeoutMs: number | undefined = undefined,
  ): Promise<T> {
    // Form message
    const cmdMsg = new Uint8Array(cmdBytes.length + RICREST_HEADER_PAYLOAD_POS);
    cmdMsg[RICREST_REST_ELEM_CODE_POS] = ricRESTElemCode;
    cmdMsg.set(cmdBytes, RICREST_HEADER_PAYLOAD_POS);

    // Send
    return this.sendMsgAndWaitForReply<T>(
      cmdMsg,
      RaftCommsMsgTypeCode.MSG_TYPE_COMMAND,
      RaftCommsMsgProtocol.MSG_PROTOCOL_RICREST,
      withResponse,
      bridgeID,
      msgTimeoutMs,
    );
  }

  async sendMsgAndWaitForReply<T>(
    msgPayload: Uint8Array,
    msgDirection: RaftCommsMsgTypeCode,
    msgProtocol: RaftCommsMsgProtocol,
    withResponse: boolean,
    bridgeID: number | undefined = undefined,
    msgTimeoutMs: number | undefined,
  ): Promise<T> {

    // Check there is a sender
    if (!this._msgSender) {
      throw new Error('sendMsgAndWaitForReply failed no sender');
    }

    // Frame the message
    let framedMsg = this.frameCommsMsg(msgPayload, msgDirection, msgProtocol, true);

    // Wrap if bridged
    if (bridgeID !== undefined) {
      framedMsg = this.bridgeCommsMsg(framedMsg, bridgeID);
      // RaftLog.debug(`sendMsgAndWaitForReply - bridged idx ${bridgeID}`)
    } else {
      // RaftLog.debug(`sendMsgAndWaitForReply - not bridged`)
    }

    // Encode like HDLC
    const encodedMsg = this._miniHDLC.encode(framedMsg);

    // Debug
    // RaftLog.debug(
    //   `sendMsgAndWaitForReply ${RaftUtils.bufferToHex(encodedMsg)}`,
    // );

    // Return a promise that will be resolved when a reply is received or timeout occurs
    const promise = new Promise<T>((resolve, reject) => {

      // Update message tracking
      this.msgTrackingTxCmdMsg<T>(
        encodedMsg,
        withResponse,
        bridgeID,
        msgTimeoutMs,
        resolve,
        reject,
      );
      this._currentMsgHandle++;
    });

    return promise;
  }

  frameCommsMsg(
    msgPayload: Uint8Array,
    msgDirection: RaftCommsMsgTypeCode,
    msgProtocol: RaftCommsMsgProtocol,
    isNumbered: boolean,
  ): Uint8Array {
    // Header
    const msgBuf = new Uint8Array(
      msgPayload.length + RICSERIAL_PAYLOAD_POS,
    );
    msgBuf[RICSERIAL_MSG_NUM_POS] = isNumbered ? this._currentMsgNumber & 0xff : 0;
    msgBuf[RICSERIAL_PROTOCOL_POS] = (msgDirection << 6) + msgProtocol;

    // Payload
    msgBuf.set(msgPayload, RICSERIAL_PAYLOAD_POS);

    // Return framed message
    return msgBuf;
  }

  bridgeCommsMsg(
    msgBuf: Uint8Array,
    bridgeID: number
  ) {
    // 
    const bridgedMsg = new Uint8Array(msgBuf.length + RICREST_BRIDGE_PAYLOAD_POS);

    // Bridged messages are unnumbered (msgNum == 0)
    bridgedMsg[RICSERIAL_MSG_NUM_POS] = 0;
    bridgedMsg[RICSERIAL_PROTOCOL_POS] = (RaftCommsMsgTypeCode.MSG_TYPE_COMMAND << 6) + RaftCommsMsgProtocol.MSG_PROTOCOL_BRIDGE_RICREST;
    bridgedMsg[RICREST_BRIDGE_ID_POS] = bridgeID;
    bridgedMsg.set(msgBuf, RICREST_BRIDGE_PAYLOAD_POS);
    return bridgedMsg;
  }

  msgTrackingTxCmdMsg<T>(
    msgFrame: Uint8Array,
    withResponse: boolean,
    bridgeID: number | undefined = undefined,
    msgTimeoutMs: number | undefined,
    resolve: (arg: T) => void,
    reject: (reason: Error) => void,
  ): void {
    // Record message re-use of number
    if (this._msgTrackInfos[this._currentMsgNumber].msgOutstanding) {
      this._commsStats.recordMsgNumCollision();
    }
    // Set tracking info
    this._msgTrackInfos[this._currentMsgNumber].set(
      true,
      msgFrame,
      withResponse,
      bridgeID,
      this._currentMsgHandle,
      msgTimeoutMs,
      resolve,
      reject,
    );

    // Debug
    RaftLog.debug(
      `msgTrackingTxCmdMsg msgNum ${this._currentMsgNumber} bridgeID ${bridgeID} msg ${
              RaftUtils.bufferToHex(msgFrame)} msgOutstanding ${this._msgTrackInfos[this._currentMsgNumber].msgOutstanding
      }`,
    );

    // Stats
    this._commsStats.msgTx();

    // Bump msg number
    if (this._currentMsgNumber == RaftMsgTrackInfo.MAX_MSG_NUM) {
      this._currentMsgNumber = 1;
    } else {
      this._currentMsgNumber++;
    }
  }

  msgTrackingRxRespMsg(
    msgNum: number,
    msgRsltCode: RaftMsgResultCode,
    msgRsltJsonObj: object,
  ) {
    // Check message number
    if (msgNum == 0) {
      // Callback on unnumbered message
      if (this._msgResultHandler !== null)
        this._msgResultHandler.onRxUnnumberedMsg(msgRsltJsonObj);
      return;
    }
    if (msgNum > RaftMsgTrackInfo.MAX_MSG_NUM) {
      RaftLog.warn('msgTrackingRxRespMsg msgNum > 255');
      return;
    }
    if (!this._msgTrackInfos[msgNum].msgOutstanding) {
      RaftLog.warn(`msgTrackingRxRespMsg unmatched msgNum ${msgNum}`);
      this._commsStats.recordMsgNumUnmatched();
      return;
    }

    // Handle message
    RaftLog.verbose(
      `msgTrackingRxRespMsg Message response received msgNum ${msgNum}`,
    );
    this._commsStats.recordMsgResp(
      Date.now() - this._msgTrackInfos[msgNum].msgSentMs,
    );
    this._msgCompleted(msgNum, msgRsltCode, msgRsltJsonObj);
  }

  _msgCompleted(
    msgNum: number,
    msgRsltCode: RaftMsgResultCode,
    msgRsltObj: object | null,
  ) {

    // Lookup message in tracking
    const msgHandle = this._msgTrackInfos[msgNum].msgHandle;
    this._msgTrackInfos[msgNum].msgOutstanding = false;

    // Check if message result handler should be informed
    if (this._msgResultHandler !== null) {
      this._msgResultHandler.onRxReply(msgHandle, msgRsltCode, msgRsltObj);
    }

    // Handle reply
    // if (msgRsltCode === RaftMsgResultCode.MESSAGE_RESULT_OK) {
    const resolve = this._msgTrackInfos[msgNum].resolve;
    if (resolve) {
<<<<<<< HEAD
      // eslint-disable-next-line @typescript-eslint/no-explicit-any
=======
>>>>>>> c97aa659
      RaftLog.verbose(`_msgCompleted msgNum ${msgNum} result ${msgRsltCode.toString()} ${JSON.stringify(msgRsltObj)}`);
      (resolve as ((arg: object | null) => void))(msgRsltObj);
    }
    // } else {
    //   const reject = this._msgTrackInfos[msgNum].reject;
    //   if (reject) {
    //     // eslint-disable-next-line @typescript-eslint/no-explicit-any
    //     try {
    //       RaftLog.debug(`_msgCompleted reject rsltCode ${msgRsltCode}`);
    //       // (reject as any)(new Error(`Message failed msgNum ${msgNum} rslt ${msgRsltCode}`));
    //     } catch (excp: unknown) {
    //       RaftLog.warn(`_msgCompleted reject ${excp}`);
    //     }
    //   }
    // }

    // No longer waiting for reply
    this._msgTrackInfos[msgNum].resolve = null;
    this._msgTrackInfos[msgNum].reject = null;
  }

  // Check message timeouts
  async _onMsgTrackTimer(chainRecall: boolean): Promise<void> {
   
    if (this._msgSender !== null) {
      // Handle message tracking
      for (let loopIdx = 0; loopIdx < this._msgTrackInfos.length; loopIdx++) {

        // Index to check
        const checkIdx = this._msgTrackLastCheckIdx;
        this._msgTrackLastCheckIdx = (checkIdx + 1) % this._msgTrackInfos.length;
        
        // Check if message is outstanding
        if (!this._msgTrackInfos[checkIdx].msgOutstanding) continue;

        // Get message timeout and ensure valid
        let msgTimeoutMs = this._msgTrackInfos[checkIdx].msgTimeoutMs;
        if (msgTimeoutMs === undefined) {
          msgTimeoutMs = RaftMsgTrackInfo.MSG_RESPONSE_TIMEOUT_MS;
        }

        // Check for timeout (or never sent)
        if ((this._msgTrackInfos[checkIdx].retryCount === 0) || (Date.now() > this._msgTrackInfos[checkIdx].msgSentMs + (msgTimeoutMs * (this._msgTrackInfos[checkIdx].retryCount)))) {

          // Debug
          RaftLog.verbose(`msgTrackTimer msgNum ${checkIdx} ${this._msgTrackInfos[checkIdx].retryCount === 0 ? 'first send' : 'timeout - retrying'} ${RaftUtils.bufferToHex(this._msgTrackInfos[checkIdx].msgFrame)}`);
          // RaftLog.verbose(`msgTrackTimer msg ${RaftUtils.bufferToHex(this._msgTrackInfos[i].msgFrame)}`);
    
          // Handle timeout (or first send)
          if (this._msgTrackInfos[checkIdx].retryCount < RaftMsgTrackInfo.MSG_RETRY_COUNT) {
            this._msgTrackInfos[checkIdx].retryCount++;
            try {

              // Send the message
              if (!await this._msgSender.sendTxMsg(
                this._msgTrackInfos[checkIdx].msgFrame,
                this._msgTrackInfos[checkIdx].withResponse)) {
                RaftLog.warn(`msgTrackTimer Message send failed msgNum ${checkIdx} ${RaftUtils.bufferToHex(this._msgTrackInfos[checkIdx].msgFrame)}`);
                this._msgCompleted(checkIdx, RaftMsgResultCode.MESSAGE_RESULT_FAIL, null);
                this._commsStats.recordMsgNoConnection();
              }

              // Message sent ok so break here
              break;

            } catch (error: unknown) {
              RaftLog.warn(`Retry message failed ${error}`);
            }
            this._commsStats.recordMsgRetry();
            this._msgTrackInfos[checkIdx].msgSentMs = Date.now();
          } else {
            RaftLog.warn(
              `msgTrackTimer TIMEOUT msgNum ${checkIdx} after ${RaftMsgTrackInfo.MSG_RETRY_COUNT} retries ${RaftUtils.bufferToHex(this._msgTrackInfos[checkIdx].msgFrame)}`,
            );
            this._msgCompleted(checkIdx, RaftMsgResultCode.MESSAGE_RESULT_TIMEOUT, null);
            this._commsStats.recordMsgTimeout();
          }
        }
      }
    }

    // Call again if required
    if (chainRecall) {
      setTimeout(async () => {
        this._onMsgTrackTimer(true);
      }, this._msgTrackTimerMs);
    }
  }

  encodeFileStreamBlock(blockContents: Uint8Array,
    blockStart: number,
    streamID: number): Uint8Array {
    // Create entire message buffer (including protocol wrappers)
    const msgBuf = new Uint8Array(
      blockContents.length + 4 + RICREST_HEADER_PAYLOAD_POS + RICSERIAL_PAYLOAD_POS,
    );
    let msgBufPos = 0;

    // RICSERIAL protocol
    msgBuf[msgBufPos++] = 0; // not numbered
    msgBuf[msgBufPos++] =
      (RaftCommsMsgTypeCode.MSG_TYPE_COMMAND << 6) +
      RaftCommsMsgProtocol.MSG_PROTOCOL_RICREST;

    // RICREST protocol
    msgBuf[msgBufPos++] = RICRESTElemCode.RICREST_ELEM_CODE_FILEBLOCK;

    // Header
    msgBuf[msgBufPos++] = streamID & 0xff;
    msgBuf[msgBufPos++] = (blockStart >> 16) & 0xff;
    msgBuf[msgBufPos++] = (blockStart >> 8) & 0xff;
    msgBuf[msgBufPos++] = blockStart & 0xff;

    // Copy block info
    msgBuf.set(blockContents, msgBufPos);
    return msgBuf;
  }

  async sendFileBlock(
    blockContents: Uint8Array,
    blockStart: number
  ): Promise<boolean> {
    const msgBuf = this.encodeFileStreamBlock(blockContents, blockStart, 0);

    // // Debug
    // RaftLog.debug(
    //   `sendFileBlock frameLen ${msgBuf.length} start ${blockStart} end ${blockEnd} len ${blockLen}`,
    // );

    // Send
    try {
      // Send
      if (this._msgSender) {

        // Wrap into HDLC
        const framedMsg = this._miniHDLC.encode(msgBuf);

        // Send
        return this._msgSender.sendTxMsg(
          framedMsg,
          true,
          // Platform.OS === 'ios',
        );
      }
    } catch (error: unknown) {
      RaftLog.warn(`RaftMsgHandler sendFileBlock error${error}`);
    }
    return false;
  }

  async sendStreamBlock(
    blockContents: Uint8Array,
    blockStart: number,
    streamID: number,
  ): Promise<boolean> {

    // Ensure any waiting messages are sent first
    await this._onMsgTrackTimer(false);

    // Encode message
    const msgBuf = this.encodeFileStreamBlock(blockContents, blockStart, streamID);

    // // Debug
    // RaftLog.debug(
    //   `sendStreamBlock frameLen ${msgBuf.length} start ${blockStart} end ${blockEnd} len ${blockLen}`,
    // );

    // Send
    try {
      // Send
      if (this._msgSender) {

        // Wrap into HDLC
        const framedMsg = this._miniHDLC.encode(msgBuf);

        // Send
        return await this._msgSender.sendTxMsg(
          framedMsg,
          true,
          // Platform.OS === 'ios',
        );
      }
    } catch (error: unknown) {
      RaftLog.warn(`RaftMsgHandler sendStreamBlock error${error}`);
    }
    return false;
  }

  async createCommsBridge(bridgeSource: string, bridgeName: string, idleCloseSecs = 0): Promise<RaftBridgeSetupResp> {

    // Establish a bridge
    return await this.sendRICRESTURL<RaftBridgeSetupResp>(
      `commandserial/bridge/setup?port=${bridgeSource}&name=${bridgeName}&idleCloseSecs=${idleCloseSecs}`,
    )
  }

  async removeCommsBridge(bridgeID: number): Promise<boolean> {

    // Remove a bridge
    return await this.sendRICRESTURL<boolean>(
      `commandserial/bridge/remove?id=${bridgeID}`,
    )
  }
}<|MERGE_RESOLUTION|>--- conflicted
+++ resolved
@@ -571,10 +571,6 @@
     // if (msgRsltCode === RaftMsgResultCode.MESSAGE_RESULT_OK) {
     const resolve = this._msgTrackInfos[msgNum].resolve;
     if (resolve) {
-<<<<<<< HEAD
-      // eslint-disable-next-line @typescript-eslint/no-explicit-any
-=======
->>>>>>> c97aa659
       RaftLog.verbose(`_msgCompleted msgNum ${msgNum} result ${msgRsltCode.toString()} ${JSON.stringify(msgRsltObj)}`);
       (resolve as ((arg: object | null) => void))(msgRsltObj);
     }
