--- conflicted
+++ resolved
@@ -59,17 +59,10 @@
   Friendly? = "";
 }
 
-<<<<<<< HEAD
-export class RaftCalibInfo {
-  rslt = '';
-  calDone = 0;
-  validMs? = 0;
-=======
 export type RaftCalibInfo = {
   rslt: string;
   calDone: number;
   validMs? : number;
->>>>>>> c97aa659
 }
 
 // NOTE: Do not put any methods in any of the response classes as they 
@@ -247,29 +240,18 @@
 };
 
 // Phone BLE 
-<<<<<<< HEAD
-export class DiscoveredRIC {
-=======
 export class DiscoveredDevice {
->>>>>>> c97aa659
   _localName = '';
   _name = '';
   _id = '';
   _rssi = -150;
-<<<<<<< HEAD
   _serviceUUIDs: string[] | null = [];
   constructor(localName: string, name: string, id: string, rssi: number, serviceUUIDs: string[] | null) {
-=======
-  constructor(localName: string, name: string, id: string, rssi: number) {
->>>>>>> c97aa659
     this._localName = localName;
     this._name = name;
     this._id = id;
     this._rssi = rssi;
-<<<<<<< HEAD
     this._serviceUUIDs = serviceUUIDs;
-=======
->>>>>>> c97aa659
   }
   get name(): string {
     if (this._localName !== null && this._localName.length > 0) {
@@ -288,15 +270,9 @@
     if (this._rssi !== null) return this._rssi;
     return -100;
   }
-<<<<<<< HEAD
   get serviceUUIDs(): string[] | null {
     return this._serviceUUIDs;
   }
 }
 
-export type DiscoveredRICsCB = (discoveredRICs: DiscoveredRIC[]) => void;
-=======
-}
-
-export type DiscoveredDevicesCB = (discoveredDevicess: DiscoveredDevice[]) => void;
->>>>>>> c97aa659
+export type DiscoveredDevicesCB = (discoveredDevicess: DiscoveredDevice[]) => void;