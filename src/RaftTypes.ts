/////////////////////////////////////////////////////////////////////////////////////////////////////////////////
//
// RaftTypes
// Part of RaftJS
//
// Rob Dobson & Chris Greening 2020-2024
// (C) 2020-2024 All rights reserved
//
/////////////////////////////////////////////////////////////////////////////////////////////////////////////////

import { RaftConnEvent } from './RaftConnEvents';
import { RaftUpdateEvent } from './RaftUpdateEvents';

export enum RaftPublishEvent {
  PUBLISH_EVENT_DATA,
}

export const RaftPublishEventNames = {
  [RaftPublishEvent.PUBLISH_EVENT_DATA]: 'PUBLISH_EVENT_DATA'
};

export enum RaftFileSendType {
  NORMAL_FILE,
  FIRMWARE_UPDATE,
}

export enum RaftStreamType {
  REAL_TIME_STREAM,
}

export type RaftEventFn = (
  eventType: string,
  eventEnum: RaftConnEvent | RaftUpdateEvent | RaftPublishEvent,
  eventName: string,
  data?: object | string | null,
) => void;

export interface RaftSubscription {
  remove(): void;
}

export class RaftFriendlyName {
  friendlyName = '';
  friendlyNameIsSet? = false;
  req? = '';
  rslt? = 'commsFail';
  validMs? = 0;
}

export class RaftSystemInfo {
  rslt = '';
  SystemName = 'Unknown';
  SystemVersion = '0.0.0';
  RicHwRevNo?: string | number = 0;
  HwRev?: string | number = "";
  MAC? = "";
  SerialNo? = "";
  validMs? = 0;
  Friendly? = "";
}

export class RaftCalibInfo {
  rslt = '';
  calDone = 0;
  validMs? = 0;
}

export class RaftOKFail {
  RAFT_OK = 'ok';
  set(rsltFlag: boolean) {
    if (rsltFlag) {
      this.rslt = this.RAFT_OK;
    } else {
      this.rslt = 'fail';
    }
  }
  rslt = 'commsFail';
  isOk() {
    return this.rslt === this.RAFT_OK;
  }
}

export class RaftReportMsg {
  msgType?: string;
  rslt = '';
  timeReceived?: number;
  hexRd?: string;
  elemName?: string;
  IDNo?: number;
  msgKey?: string;
  addr?: number;
  msgBody?: string;
}

export class RaftHWFWStat {
  s = '';
  m = '';
  v = '';
  n = '';
  p = 0;
  i = 0;
}

export class RaftHWFWUpdRslt {
  req = '';
  rslt = 'commsFail';
  st: RaftHWFWStat = new RaftHWFWStat();
}

export type RaftFWInfo = {
  elemType: string;
  version: string;
  destname: string;
  md5: string;
  releaseNotes: string;
  comments: string;
  updaters: Array<string>;
  downloadUrl: string;
  firmware?: string;
};

// TODO - decide what to do with ricRevision

export type RaftUpdateInfo = {
  rslt: string;
  firmwareVersion: string;
  ricRevision: string;
  files: Array<RaftFWInfo>;
  minimumUpdaterVersion: Dictionary<string>;
  note: string;
};

export type RaftFileStartResp = {
  rslt: string;
  batchMsgSize: number;
  batchAckSize: number;
};

export type RaftStreamStartResp = {
  rslt: string;
  streamID: number;
  maxBlockSize?: number;
};

export type RaftBridgeSetupResp = {
  rslt: string;
  bridgeID: number;
};

export type RaftFile = {
  name: string;
  size: number;
};

export class RaftFileList {
  req = '';
  rslt = 'ok';
  fsName = 'spiffs';
  fsBase = '/spiffs';
  diskSize = 0;
  diskUsed = 0;
  folder = '/spiffs/';
  files: Array<RaftFile> = [];
}

export class RaftSysModInfoBLEMan {
  req? = '';
  rslt = 'ok';
  isConn = false;
  isAdv = false;
  advName? = "";
  BLEMAC = "";
  rssi = -200;
  rxM = 0;
  rxB = 0;
  rxBPS = 0.0;
  txM = 0;
  txB = 0;
  txBPS = 0.0;
  txErr = 0;
  txErrPS = 0;
  tM? = 0;
  tB? = 0;
  tBPS? = 0.0;
  tSeqErrs? = 0;
  tDatErrs? = 0;
}

export type RaftProgressCBType = (received: number, total: number) => void;

export class RaftFileDownloadResult {
  fileData: Uint8Array | null = null;
  downloadedOk = false;
  constructor(buffer: Uint8Array | undefined = undefined) {
    if (buffer !== undefined) {
      this.fileData = buffer;
      this.downloadedOk = true;
    } else {
      this.fileData = null;
      this.downloadedOk = false;
    }
  }

}

export type RaftFileDownloadFn = (downloadUrl: string, progressCB: RaftProgressCBType) => Promise<RaftFileDownloadResult>;

export type RaftFileDownloadResp = {
  req: string;
  rslt: string;
}

export type RaftFileDownloadStartResp = {
  req: string;
  rslt: string;
  batchMsgSize: number;
  batchAckSize: number;
  streamID: number;
  fileLen: number;
  crc16: string;
}

export interface Dictionary<T> {
  [key: string]: T;
}

export type RaftWifiScanResults = {
  req: string;
  rslt: string;
  wifi: WifiScanWifiItem[];
};

export type WifiScanWifiItem = {
  ssid: string;
  rssi: number;
  ch1: number;
  ch2: number;
  auth: string;
  bssid: string;
  pair: string;
  group: string;
};

export type PystatusMsgType = {
  req: string;
  running: string;
  rslt: string;
<<<<<<< HEAD
};

// Phone BLE 
export class DiscoveredRIC {
  _localName = '';
  _name = '';
  _id = '';
  _rssi = -150;
  constructor(localName: string, name: string, id: string, rssi: number) {
    this._localName = localName;
    this._name = name;
    this._id = id;
    this._rssi = rssi;
  }
  get name(): string {
    if (this._localName !== null && this._localName.length > 0) {
      return this._localName;
    }
    if (this._name !== null) {
      return this._name;
    }
    return 'Un-named';
  }
  get id(): string {
    if (this._id !== null) return this._id;
    return '';
  }
  get rssi(): number {
    if (this._rssi !== null) return this._rssi;
    return -100;
  }
}

export type DiscoveredRICsCB = (discoveredRICs: DiscoveredRIC[]) => void;
=======
};
>>>>>>> 25e07ba4
<|MERGE_RESOLUTION|>--- conflicted
+++ resolved
@@ -245,7 +245,6 @@
   req: string;
   running: string;
   rslt: string;
-<<<<<<< HEAD
 };
 
 // Phone BLE 
@@ -279,7 +278,4 @@
   }
 }
 
-export type DiscoveredRICsCB = (discoveredRICs: DiscoveredRIC[]) => void;
-=======
-};
->>>>>>> 25e07ba4
+export type DiscoveredRICsCB = (discoveredRICs: DiscoveredRIC[]) => void;