/////////////////////////////////////////////////////////////////////////////////////////////////////////////////
//
// RaftChannelPhoneBLE
// Part of RaftJS
//
// Rob Dobson & Chris Greening 2020-2024
// (C) 2020-2024 All rights reserved
//
/////////////////////////////////////////////////////////////////////////////////////////////////////////////////

import { BleError, BleManager, Characteristic, ConnectionPriority, Device, State, Subscription } from "react-native-ble-plx";
import RaftChannel from "./RaftChannel";
import { RaftConnEvent, RaftConnEventFn } from "./RaftConnEvents";
import RaftLog from "./RaftLog";
import RaftMsgHandler from "./RaftMsgHandler";
import RaftUtils from "./RaftUtils";
import RaftChannelBLEScanner from "./RaftChannelBLEScanner.native";
import { DiscoveredDevice } from "./RaftTypes";

const _bleManager = new BleManager();

export default class RaftChannelPhoneBLE implements RaftChannel {

  // Conn event fn
  private _onConnEvent: RaftConnEventFn | null = null;

  // Default command and response UUIDs
  _cmdUUID = 'aa76677e-9cfd-4626-a510-0d305be57c8e';
  _respUUID = 'aa76677e-9cfd-4626-a510-0d305be57c8f';
  _serviceUUIDs = ['aa76677e-9cfd-4626-a510-0d305be57c8d', 'da903f65-d5c2-4f4d-a065-d1aade7af874'];

  // BLE Scanner
  _bleScanner: RaftChannelBLEScanner;

  // Device to connect to using BLE
  _deviceToConnectTo: DiscoveredDevice | null = null;

  // Handle BLE disconnection through retry
  // May be set after connection checking (e.g. using LEDs)
  _retryConnectionIfLost: boolean = false;
  RECONNECT_ATTEMPTS_AFTER_CONN_LOST = 20;

  // BLE connection
  _bleSubscrOnRx: Subscription | null = null;
  _bleSubscrOnDisconnect: Subscription | null = null;
  _bleSubscrOnStateChange: Subscription | null = null;
  _bleDevice: Device | null = null;

  // MTU (Maximum Transmission Unit) size to request
  MTU_SIZE_TO_REQUEST = 512;

  // Message handler
  _raftMsgHandler: RaftMsgHandler | null = null;

  // Last message tx time
  private _msgTxTimeLast = Date.now();
  private _msgTxMinTimeBetweenMs = 15;
  private readonly maxRetries = 1;

  // File Handler parameters
  private _requestedBatchAckSize = 10;
  private _requestedFileBlockSize = 500;

  // Connected device UUID
  private _connectedDeviceServiceUUID?: string;

  constructor() {
    RaftLog.debug('BLEChannel constructor');

    // _bleManager.setLogLevel(LogLevel.Verbose);

    // Scanner
    this._bleScanner = new RaftChannelBLEScanner(
      _bleManager,
      this._serviceUUIDs,
      this.scanningEvent.bind(this),
    );

    // Listen for BLE state changes
    this._bleSubscrOnStateChange = _bleManager.onStateChange(state => {
      this._onBLEStateChange(state);
    }, true);
  }

  setConnectedDeviceUUID(serviceUUID: string) {
    this._connectedDeviceServiceUUID = serviceUUID;
  }

  getBleManager(): BleManager {
    return _bleManager;
  }


  fhBatchAckSize(): number { return this._requestedBatchAckSize; }
  fhFileBlockSize(): number { return this._requestedFileBlockSize; }

  pauseConnection(pause: boolean): void { RaftLog.verbose(`pauseConnection ${pause} - no effect for this channel type`); return; }

  // isConnected
  isConnected(): boolean {
    return this._bleDevice !== null;
  }

  setOnConnEvent(connEventFn: RaftConnEventFn): void {
    this._onConnEvent = connEventFn;
  }

  requiresSubscription(): boolean {
    return true;
  }

  isEnabled() {
    return true;
  }

  // Set message handler
  setMsgHandler(raftMsgHandler: RaftMsgHandler): void {
    this._raftMsgHandler = raftMsgHandler;
  }

  setRetryConnectionIfLost(retry: boolean): void {
    RaftLog.debug(`BLEChannel setRetryConnectionIfLost ${retry}`);
    this._retryConnectionIfLost = retry;
  }

  async discoveryStart(uuids: string[], tries = 10): Promise<boolean> {
    if (tries <= 0) {
<<<<<<< HEAD
      RaftLog.debug(`BLEChannel discoveryStart failed after 5 tries`);
=======
      RaftLog.debug(`BLEChannel discoveryStart failed`);
>>>>>>> 525cfef9
      return false;
    }
    // Disconnect any existing connection
    // await this.disconnect();

    // wait until the bt is powered on
    const state = await _bleManager.state();
    if (state !== State.PoweredOn) {
      RaftLog.debug(`BLEChannel discoveryStart waiting for BLE powered on`);
      await new Promise(resolve => setTimeout(resolve, 500));
      return this.discoveryStart(uuids, tries - 1);
    }
    // Start scanning
    await this._bleScanner.scanningStart(uuids);

    // Event
    RaftLog.debug(`BLEChannel discoveryStart emitting BLE_SCANNING_STARTED`);
    this.emit(RaftConnEvent.BLE_SCANNING_STARTED);
    return true;
  }

  discoveryCancel(): void {
    // Stop scanning
    this._bleScanner.scanningStop();
  }

  _onBLEStateChange(state: State) {
    RaftLog.debug('BLEChannel state change ' + state);
    if (state === State.PoweredOn) {
      this.emit(RaftConnEvent.BLE_BLUETOOTH_STATE, {
        btEnabled: true,
      });
      RaftLog.debug('BLEChannel BLE powered on');
    } else if (state === State.PoweredOff) {
      this.emit(RaftConnEvent.BLE_BLUETOOTH_STATE, {
        btEnabled: false,
      });
    }
  }

  // Get connected locator
  getConnectedLocator(): string | Device {
    return this._bleDevice || '';
  }

  /**
   * Get RIC connection status
   *
   * @returns boolean (true if connected)
   *
   */
  async getIsConnected(forceCheck: boolean = false): Promise<boolean> {
    if (this._bleDevice === null) {
      return false;
    }
    if (!forceCheck) {
      return true;
    }
    return await this._bleDevice?.isConnected();
  }

  /**
   * Get the RSSI of the currently connected device
   *
   *  @return number (or null if not connected)
   *
   */
  async readRSSI(): Promise<number> {
    if (this._bleDevice) {
      const updatedDevice = await this._bleDevice.readRSSI();
      if (updatedDevice.rssi !== null) {
        return updatedDevice.rssi;
      }
    }
    // is this a sensible default? should show up as a very weak signal
    return -200;
  }

  /**
   * Connect to a RIC
   *
   * @returns boolean (true if connected)
   *
   */
  async connect(discoveredDevice: DiscoveredDevice): Promise<boolean> {
    RaftLog.debug('BLEChannel requested connection ' + JSON.stringify(discoveredDevice));
    this._connectedDeviceServiceUUID = discoveredDevice.serviceUUIDs ? discoveredDevice.serviceUUIDs[0] : undefined;

    this._retryConnectionIfLost = false;
    this._bleScanner.scanningStop();

    // Now connecting
    this.emit(RaftConnEvent.CONN_CONNECTING, { deviceId: discoveredDevice.id });

    // Connect
    this._deviceToConnectTo = discoveredDevice;
    const connOk = await this._configDeviceConnection();

    // Check if ok
    if (!connOk) {
      // Emit failure
      this.emit(RaftConnEvent.CONN_CONNECTION_FAILED);
      return false;
    }

    // Emit success
    this.emit(RaftConnEvent.CONN_CONNECTED, {
      deviceId: this._deviceToConnectTo.id,
      name: this._deviceToConnectTo.name,
    });
    return true;
  }

  /**
   * Disconnect from RIC
   *
   * @returns None
   *
   */
  async disconnect(): Promise<void> {
    RaftLog.debug('BLEChannel disconnect requested');
    this._retryConnectionIfLost = false;
    RaftLog.debug(`this._ricToConnectTo  ${this._deviceToConnectTo}`);
    const connectedRIC = this._deviceToConnectTo;
    this._deviceToConnectTo = null;

    // this._invalidateConnectionInfo(); // //

    // Remove disconnect subscription so it doesn't try to reconnect
    if (this._bleSubscrOnDisconnect) {
      this._bleSubscrOnDisconnect.remove();
      this._bleSubscrOnDisconnect = null;
    }
    // Disconnect from the connected device
    const connMarties = await _bleManager.connectedDevices(
      this._serviceUUIDs
    );
    if (connMarties.length == 0) {
      RaftLog.debug('BLEChannel disconnect - no devices connected');
    } else {
      for (const connRIC of connMarties) {
        RaftLog.debug(`Found connected device ${connRIC.id}`);
        RaftLog.debug(`ID to disconnect ${connectedRIC?.id}`);
        if (connectedRIC?.id === connRIC.id) {
          await _bleManager.cancelDeviceConnection(connRIC.id);
        }
      }
    }

    // Emit disconnected event
    this.emit(RaftConnEvent.CONN_DISCONNECTED);
    RaftLog.debug('BLEChannel disconnect clearing connected device');
    this._bleDevice = null;
  }

  /**
   * Configure device connection
   *
   * @returns None
   *
   */
  async _configDeviceConnection(): Promise<boolean> {
    // Check there is a RIC to connect to
    if (this._deviceToConnectTo === null) {
      return false;
    }

    let deviceConnected: Device | null = null;
    for (let connRetry = 0; connRetry < 5; connRetry++) {
      try {
        deviceConnected = await _bleManager.connectToDevice(
          this._deviceToConnectTo.id,
          {
            timeout: 3000,
          },
        );
        // this.handleLostDevice(); // //
        break;
      } catch (error) {
        RaftLog.debug(
          `BLEChannel configDeviceConnection failed at attempt ${connRetry + 1
          } error ${error}`,
        );
        deviceConnected = null;
      }
    }
    if (deviceConnected === null) {
      return false;
    }

    // Increase MTU size
    try {
      if (deviceConnected) {
        const updatedDevice = await deviceConnected.requestMTU(this.MTU_SIZE_TO_REQUEST);
        RaftLog.debug(
          `BLEChannel configDeviceConnection requestMTU ${this.MTU_SIZE_TO_REQUEST}, actualMTU ${updatedDevice.mtu}`,
        );
      }
    } catch (error) {
      RaftLog.debug(
        `BLEChannel configDeviceConnection requestMTU failed error ${error}`,
      );
      return false;
    }

    // Request high-priority connection
    try {
      await _bleManager.requestConnectionPriorityForDevice(
        this._deviceToConnectTo.id,
        ConnectionPriority.High,
      );
      RaftLog.debug(
        `BLEChannel configDeviceConnection request ConnPriority.High`,
      );
    } catch (error) {
      RaftLog.debug(
        `BLEChannel configDeviceConnection requestConnectionPriorityForDevice failed ${error}`,
      );
      return false;
    }

    // Discover services and characteristics
    try {
      if (deviceConnected) {
        this._bleDevice =
          await deviceConnected.discoverAllServicesAndCharacteristics();
      }
    } catch (error) {
      RaftLog.debug(
        `BLEChannel configDeviceConnection discoverAllServicesAndCharacteristics failed error ${error}`,
      );
      return false;
    }
    // Monitor the inbound characteristic
    try {
      if (this._bleDevice) {
        if (!this._connectedDeviceServiceUUID) {
<<<<<<< HEAD
          RaftLog.error('BLEChannel _configDeviceConnection - no connected device service UUID');
=======
          RaftLog.warn('BLEChannel _configDeviceConnection - no connected device service UUID');
>>>>>>> 525cfef9
          return false;
        }
        this._bleSubscrOnRx = this._bleDevice.monitorCharacteristicForService(
          this._connectedDeviceServiceUUID,
          this._respUUID,
          (error: BleError | null, characteristic: Characteristic | null) => {
            this._onMsgRx(error, characteristic);
          },
        );
      }
    } catch (error) {
      RaftLog.debug(
        `BLEChannel configDeviceConnection monitorCharacteristicForService failed ${error}`,
      );
      return false;
    }

    // Deal with future disconnections
    this._handleLostConnections();

    return true;
  }

  /**
   * Handle lost connections
   *
   * @returns None
   *
   */
  _handleLostConnections(): void {
    // Check device ok
    if (this._bleDevice === null) {
      return;
    }

    // Attach a disconnected listener
    this._bleSubscrOnDisconnect = _bleManager.onDeviceDisconnected(
      this._bleDevice.id,
      async () => {
        // this._storeConnectionInfo(); // //
        // this._invalidateConnectionInfo(); // //
        RaftLog.warn(`onDeviceDisconnected BLEManager says device disconnected`);
        // this.emit(RaftConnEvent.CONN_ISSUE_DETECTED);
        this.emit(RaftConnEvent.CONN_DISCONNECTED);
        try {
          if (this._bleSubscrOnRx) {
            this._bleSubscrOnRx.remove();
            this._bleSubscrOnRx = null;
          }

          if (this._bleSubscrOnDisconnect) {
            this._bleSubscrOnDisconnect.remove();
            this._bleSubscrOnDisconnect = null;
          }

          // Debug
          RaftLog.debug(`connection subscriptions removed`);

          // Device now null
          RaftLog.debug(`onDisconnect clearing connected device`);
          // this._ghostBleDevice = this._bleDevice; // //
          this._bleDevice = null;
        } catch (error) {
          RaftLog.debug(`Error in onDisconnected ${error}`);
        }

        // Attempt reconnection
        for (
          let reconnAttempt = 0;
          reconnAttempt < this.RECONNECT_ATTEMPTS_AFTER_CONN_LOST;
          reconnAttempt++
        ) {
          // Check if scan in progress - and stop reconn attempts if so
          const scanInProgress = this._bleScanner.isScanInProgress();
          RaftLog.debug(
            `onDeviceDisconnected considering reconnection RICToConnectTo ${this._deviceToConnectTo?.name} scanInProgress ${scanInProgress} retryConnectionIfLost ${this._retryConnectionIfLost}`,
          );
          if (
            !this._retryConnectionIfLost ||
            scanInProgress ||
            !this._deviceToConnectTo
          ) {
            RaftLog.debug(
              `onDeviceDisconnected DISCONNECTED_RIC RICToConnectTo ${this._deviceToConnectTo?.name} scanInProgress ${scanInProgress} retryConnectionIfLost ${this._retryConnectionIfLost}`,
            );
            if (this._retryConnectionIfLost) {
              // this.emit(RaftConnEvent.BLE_DISCONNECTED_RIC);
            } else {
              // this.emit(RaftConnEvent.BLE_CONNECTING_RIC_FAIL);
            }
            break;
          }
          if (await this._configDeviceConnection()) {
            RaftLog.debug(
              `onDeviceDisconnected successful reconn RICToConnectTo ${this._deviceToConnectTo?.name}`,
            );

            // Indicate connection issue resolved
            // this.emit(RaftConnEvent.CONN_ISSUE_RESOLVED);

            // await this.ricConnector.retrieveMartySystemInfo();
            return;
          }
          RaftLog.debug(
            `onDeviceDisconnected retrying reconn RICToConnectTo ${this._deviceToConnectTo?.name}`,
          );
        }
      },
    );
  }


  getMTU() {
    return this._bleDevice?.mtu;
  }

  emit(event: RaftConnEvent, data?: any): void {
    if (this._onConnEvent) {
      this._onConnEvent(event, data);
    }
  }

  _onMsgRx(error: BleError | null, characteristic: Characteristic | null) {
    if (error) {
      // this.emit(maybe dont want to emit here - just add to comms stats?);
      // this.reportError(error.message);
      return;
    }

    // Extract message
    const msgFrameBase64 = characteristic!.value;

    const rxFrame = RaftUtils.atob(msgFrameBase64!);

    // Debug
    // RaftLog.debug('_onMsgRx from BLE ' + RaftUtils.bufferToHex(rxFrame));

    // Send
    if (rxFrame !== null && this._raftMsgHandler) {
      this._raftMsgHandler.handleNewRxMsg(rxFrame);
    }
  }

  async scanningEvent(event: RaftConnEvent, data?: any): Promise<void> {
    if (this._onConnEvent) {
      this._onConnEvent(event, data);
    }
  }

  async sendTxMsg(
    msg: Uint8Array,
    // sendWithResponse: boolean,
  ): Promise<boolean> {
    // Check valid
    if (this._bleDevice === null) {
      return false;
    }

    for (let retryIdx = 0; retryIdx < this.maxRetries; retryIdx++) {

      // Check for min time between messages
      while (Date.now() - this._msgTxTimeLast < this._msgTxMinTimeBetweenMs) {
        await new Promise(resolve => setTimeout(resolve, 5));
      }
      this._msgTxTimeLast = Date.now();

      // Convert to Base64
      const msgFrameBase64 = RaftUtils.btoa(msg);

      try {
        if (!this._connectedDeviceServiceUUID) {
<<<<<<< HEAD
          RaftLog.error('BLEChannel sendTxMsg - no connected device service UUID');
=======
          RaftLog.warn('BLEChannel sendTxMsg - no connected device service UUID');
>>>>>>> 525cfef9
          return false;
        }
        await this._bleDevice!.writeCharacteristicWithoutResponseForService(
          this._connectedDeviceServiceUUID,
          this._cmdUUID,
          msgFrameBase64!,
        );
        return true;
      } catch {
        if (retryIdx === this.maxRetries - 1) {
          RaftLog.debug(`sendTxMsg failed after ${this.maxRetries} attempts`);
          return false;
        }
        RaftLog.debug(`sendTxMsg failed, retrying`);
      }
    }
    return false;
  }

  async sendTxMsgNoAwait(
    msg: Uint8Array,
    // sendWithResponse: boolean,
  ): Promise<boolean> {
    // Check valid
    if (this._bleDevice === null) {
      return false;
    }

    // Retry upto maxRetries
    for (let retryIdx = 0; retryIdx < this.maxRetries; retryIdx++) {

      // Check for min time between messages
      while (Date.now() - this._msgTxTimeLast < this._msgTxMinTimeBetweenMs) {
        await new Promise(resolve => setTimeout(resolve, 5));
      }
      this._msgTxTimeLast = Date.now();

      // Convert to Base64
      const msgFrameBase64 = RaftUtils.btoa(msg);

      try {
        if (!this._connectedDeviceServiceUUID) {
<<<<<<< HEAD
          RaftLog.error('BLEChannel sendTxMsgNoAwait - no connected device service UUID');
=======
          RaftLog.warn('BLEChannel sendTxMsgNoAwait - no connected device service UUID');
>>>>>>> 525cfef9
          return false;
        }
        this._bleDevice!.writeCharacteristicWithoutResponseForService(
          this._connectedDeviceServiceUUID,
          this._cmdUUID,
          msgFrameBase64!,
        );
        return true;
      } catch {
        if (retryIdx === this.maxRetries - 1) {
          RaftLog.debug(`sendTxMsgNoAwait failed after ${this.maxRetries} attempts`);
          return false;
        }
        RaftLog.debug(`sendTxMsgNoAwait failed, retrying`);
      }
    }
    return false;
  }

  // RICREST command before disconnect
  ricRestCmdBeforeDisconnect(): string | null {
    return "bledisconnect";
  }

  // Method used for testing and simulation should never be called
  sendTxMsgRaw(): boolean {
    RaftLog.debug(`sendTxMsgRaw - not implemented`);
    return false;
  }

  // Method used for testing and simulation should never be called
  sendTxMsgRawAndWaitForReply<T>(): T {
    RaftLog.debug(`sendTxMsgRawAndWaitForReply - not implemented`);
    return null as T;
  }
}<|MERGE_RESOLUTION|>--- conflicted
+++ resolved
@@ -125,11 +125,7 @@
 
   async discoveryStart(uuids: string[], tries = 10): Promise<boolean> {
     if (tries <= 0) {
-<<<<<<< HEAD
-      RaftLog.debug(`BLEChannel discoveryStart failed after 5 tries`);
-=======
       RaftLog.debug(`BLEChannel discoveryStart failed`);
->>>>>>> 525cfef9
       return false;
     }
     // Disconnect any existing connection
@@ -367,11 +363,7 @@
     try {
       if (this._bleDevice) {
         if (!this._connectedDeviceServiceUUID) {
-<<<<<<< HEAD
-          RaftLog.error('BLEChannel _configDeviceConnection - no connected device service UUID');
-=======
           RaftLog.warn('BLEChannel _configDeviceConnection - no connected device service UUID');
->>>>>>> 525cfef9
           return false;
         }
         this._bleSubscrOnRx = this._bleDevice.monitorCharacteristicForService(
@@ -543,11 +535,7 @@
 
       try {
         if (!this._connectedDeviceServiceUUID) {
-<<<<<<< HEAD
-          RaftLog.error('BLEChannel sendTxMsg - no connected device service UUID');
-=======
           RaftLog.warn('BLEChannel sendTxMsg - no connected device service UUID');
->>>>>>> 525cfef9
           return false;
         }
         await this._bleDevice!.writeCharacteristicWithoutResponseForService(
@@ -590,11 +578,7 @@
 
       try {
         if (!this._connectedDeviceServiceUUID) {
-<<<<<<< HEAD
-          RaftLog.error('BLEChannel sendTxMsgNoAwait - no connected device service UUID');
-=======
           RaftLog.warn('BLEChannel sendTxMsgNoAwait - no connected device service UUID');
->>>>>>> 525cfef9
           return false;
         }
         this._bleDevice!.writeCharacteristicWithoutResponseForService(
